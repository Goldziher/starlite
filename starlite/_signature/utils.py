--- conflicted
+++ resolved
@@ -74,17 +74,10 @@
 
     # Order important. If a starlite name has been overridden in the function module, we want
     # to use that instead of the starlite one.
-<<<<<<< HEAD
     namespace = {
         **_GLOBAL_NAMES,
         **vars(typing),
         **vars(sys.modules[fn_to_inspect.__module__]),
         **(namespace or {}),
     }
-    with py_39_safe_annotations(fn_to_inspect):
-        return get_type_hints(fn_to_inspect, globalns=namespace)
-=======
-    types = vars(typing)
-    namespace = {**STARLITE_GLOBAL_NAMES, **vars(sys.modules[fn_to_inspect.__module__]), **types}
-    return get_type_hints(fn_to_inspect, globalns=namespace)
->>>>>>> f64155e6
+    return get_type_hints(fn_to_inspect, globalns=namespace)