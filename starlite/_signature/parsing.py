--- conflicted
+++ resolved
@@ -198,16 +198,7 @@
 
         parsed_params.append(parameter)
 
-<<<<<<< HEAD
-    return (
-        parsed_params,
-        fn_type_hints.get("return", signature.empty),
-        field_plugin_mappings,
-        dependency_names,
-    )
-=======
     return parsed_params, fn_type_hints.get("return", Signature.empty), field_plugin_mappings, dependency_names
->>>>>>> 2bbdfcc1
 
 
 def create_signature_model(
