--- conflicted
+++ resolved
@@ -133,12 +133,8 @@
     fn: AnyCallable,
     plugins: list[SerializationPluginProtocol],
     dependency_name_set: set[str],
-<<<<<<< HEAD
     data_dto: type[AbstractDTO] | None,
-    signature_namespace: dict[str, Any] | None = None,
-=======
     signature_namespace: dict[str, Any],
->>>>>>> 18337975
 ) -> tuple[list[ParsedSignatureParameter], Any, dict[str, PluginMapping], set[str]]:
     """Parse a function signature into data used for the generation of a signature model.
 
@@ -146,12 +142,8 @@
         fn: A callable.
         plugins: A list of plugins.
         dependency_name_set: A set of dependency names
-<<<<<<< HEAD
         data_dto: DTO type for "data" kwarg
-        signature_namespace: Extra names for resolution of forward references.
-=======
         signature_namespace: mapping of names to types for forward reference resolution
->>>>>>> 18337975
 
     Returns:
         A tuple containing the following values for generating a signature model: a mapping of field definitions, the
@@ -218,13 +210,9 @@
     fn: AnyCallable,
     plugins: list[SerializationPluginProtocol],
     dependency_name_set: set[str],
-<<<<<<< HEAD
     data_dto: type[AbstractDTO] | None = None,
     return_dto: type[AbstractDTO] | None = None,
-    signature_namespace: dict[str, Any] | None = None,
-=======
     signature_namespace: dict[str, Any],
->>>>>>> 18337975
 ) -> type[SignatureModel]:
     """Create a model for a callable's signature. The model can than be used to parse and validate before passing it to
     the callable.
@@ -233,13 +221,9 @@
         fn: A callable.
         plugins: A list of plugins.
         dependency_name_set: A set of dependency names
-<<<<<<< HEAD
         data_dto: DTO type for "data" kwarg
         return_dto: DTO type for return value
-        signature_namespace: Extra names for resolution of forward references.
-=======
         signature_namespace: mapping of names to types for forward reference resolution
->>>>>>> 18337975
 
     Returns:
         A _signature model.
@@ -252,10 +236,7 @@
         fn=unwrapped_fn,
         plugins=plugins,
         dependency_name_set=dependency_name_set,
-<<<<<<< HEAD
         data_dto=data_dto,
-=======
->>>>>>> 18337975
         signature_namespace=signature_namespace,
     )
 
