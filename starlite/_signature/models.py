--- conflicted
+++ resolved
@@ -2,11 +2,7 @@
 
 from abc import ABC, abstractmethod
 from dataclasses import dataclass
-<<<<<<< HEAD
 from typing import TYPE_CHECKING, Any
-=======
-from typing import TYPE_CHECKING, Any, ClassVar, Literal
->>>>>>> 4cf7249b
 
 from pydantic import BaseConfig, BaseModel, ValidationError
 from typing_extensions import get_args, get_origin
@@ -28,7 +24,7 @@
 )
 
 if TYPE_CHECKING:
-    from typing import ClassVar
+    from typing import ClassVar, Literal
 
     from .parsing import ParsedSignatureParameter
 
@@ -158,7 +154,11 @@
         return not (self.is_optional or self.is_any) and (self.is_empty or self.default_value is None)
 
     @property
-<<<<<<< HEAD
+    def is_literal(self) -> bool:
+        """Check if the field type is Literal."""
+        return get_origin(self.field_type) is Literal
+
+    @property
     def parsed_parameter(self) -> ParsedSignatureParameter:
         """The associated _signature.parsing.ParsedSignatureParameter type."""
         return self.extra["parsed_parameter"]  # type:ignore[no-any-return]
@@ -167,11 +167,6 @@
     def has_dto_annotation(self) -> bool:
         """Field is annotated with a DTO type."""
         return is_class_and_subclass(self.parsed_parameter.annotation, AbstractDTO)  # type:ignore[type-abstract]
-=======
-    def is_literal(self) -> bool:
-        """Check if the field type is Literal."""
-        return get_origin(self.field_type) is Literal
->>>>>>> 4cf7249b
 
     @classmethod
     def create(
