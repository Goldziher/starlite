from typing import TYPE_CHECKING, Any, Dict, List, Optional, Tuple, TypeVar, Union, cast
from urllib.parse import urlencode

from orjson import dumps
from pydantic import BaseModel
from starlette.testclient import TestClient as StarletteTestClient

from starlite.app import DEFAULT_CACHE_CONFIG, Starlite
<<<<<<< HEAD
from starlite.config import (
    CacheConfig,
    CompressionConfig,
    CORSConfig,
    OpenAPIConfig,
    StaticFilesConfig,
    TemplateConfig,
)
=======
>>>>>>> 69b52a6d
from starlite.connection import Request
from starlite.datastructures import State
from starlite.enums import HttpMethod, RequestEncodingType

if TYPE_CHECKING:
    from pydantic.typing import AnyCallable
    from typing_extensions import Type

    from starlite.config import (
        CacheConfig,
        CORSConfig,
        GZIPConfig,
        OpenAPIConfig,
        StaticFilesConfig,
        TemplateConfig,
    )
    from starlite.controller import Controller
    from starlite.handlers import BaseRouteHandler
    from starlite.plugins.base import PluginProtocol
    from starlite.provide import Provide
    from starlite.router import Router
    from starlite.types import (
        AfterRequestHandler,
        BeforeRequestHandler,
        ExceptionHandler,
        Guard,
        LifeCycleHandler,
        Middleware,
    )


try:
    from requests.models import RequestEncodingMixin
except ImportError:  # pragma: no cover
    from starlite.exceptions import MissingDependencyException

    raise MissingDependencyException(
        "To use starlite.testing, install starlite with 'testing' extra, e.g. `pip install starlite[testing]`"
    )
__all__ = [
    "TestClient",
    "create_test_client",
    "create_test_request",
]


class RequestEncoder(RequestEncodingMixin):
    def multipart_encode(self, data: Dict[str, Any]) -> Tuple[bytes, str]:
        class ForceMultipartDict(dict):
            # code borrowed from here:
            # https://github.com/encode/starlette/blob/d222b87cb4601ecda5d642ab504a14974d364db4/tests/test_formparsers.py#L14
            def __bool__(self) -> bool:
                return True

        return self._encode_files(ForceMultipartDict(), data)  # type: ignore

    def url_encode(self, data: Dict[str, Any]) -> bytes:
        return self._encode_params(data).encode("utf-8")  # type: ignore


T_client = TypeVar("T_client", bound="TestClient")


class TestClient(StarletteTestClient):
    app: Starlite

    def __init__(
        self,
        app: Starlite,
        base_url: str = "http://testserver",
        raise_server_exceptions: bool = True,
        root_path: str = "",
        backend: str = "asyncio",
        backend_options: Optional[Dict[str, Any]] = None,
    ):
        super().__init__(
            app=app,
            base_url=base_url,
            raise_server_exceptions=raise_server_exceptions,
            root_path=root_path,
            backend=backend,
            backend_options=backend_options,
        )

    def __enter__(self: T_client, *args: Any, **kwargs: Any) -> T_client:
        """
        Starlette's `TestClient.__enter__()` return value is strongly typed to return their own
        `TestClient`, i.e., not-generic to support subclassing.

        We override here to provide a nicer typing experience for our users.

        Parameters
        ----------
        args : Any
        kwargs : Any
            `*args, **kwargs` passed straight through to `Starlette.testing.TestClient.__enter__()`

        Returns
        -------
        TestClient
        """
        return super().__enter__(*args, **kwargs)  # type:ignore[return-value]


def create_test_client(
    route_handlers: Union[
        Union["Type[Controller]", "BaseRouteHandler", "Router", "AnyCallable"],
        List[Union["Type[Controller]", "BaseRouteHandler", "Router", "AnyCallable"]],
    ],
    *,
    after_request: Optional["AfterRequestHandler"] = None,
    allowed_hosts: Optional[List[str]] = None,
    backend: str = "asyncio",
    backend_options: Optional[Dict[str, Any]] = None,
    base_url: str = "http://testserver",
<<<<<<< HEAD
    before_request: Optional[BeforeRequestHandler] = None,
    cache_config: CacheConfig = DEFAULT_CACHE_CONFIG,
    cors_config: Optional[CORSConfig] = None,
    dependencies: Optional[Dict[str, Provide]] = None,
    exception_handlers: Optional[Dict[Union[int, Type[Exception]], ExceptionHandler]] = None,
    guards: Optional[List[Guard]] = None,
    compression_config: Optional[CompressionConfig] = None,
    middleware: Optional[List[Middleware]] = None,
    on_shutdown: Optional[List[LifeCycleHandler]] = None,
    on_startup: Optional[List[LifeCycleHandler]] = None,
    openapi_config: Optional[OpenAPIConfig] = None,
    plugins: Optional[List[PluginProtocol]] = None,
=======
    before_request: Optional["BeforeRequestHandler"] = None,
    cache_config: "CacheConfig" = DEFAULT_CACHE_CONFIG,
    cors_config: Optional["CORSConfig"] = None,
    dependencies: Optional[Dict[str, "Provide"]] = None,
    exception_handlers: Optional[Dict[Union[int, "Type[Exception]"], "ExceptionHandler"]] = None,
    guards: Optional[List["Guard"]] = None,
    gzip_config: Optional["GZIPConfig"] = None,
    middleware: Optional[List["Middleware"]] = None,
    on_shutdown: Optional[List["LifeCycleHandler"]] = None,
    on_startup: Optional[List["LifeCycleHandler"]] = None,
    openapi_config: Optional["OpenAPIConfig"] = None,
    plugins: Optional[List["PluginProtocol"]] = None,
>>>>>>> 69b52a6d
    raise_server_exceptions: bool = True,
    root_path: str = "",
    static_files_config: Optional[Union["StaticFilesConfig", List["StaticFilesConfig"]]] = None,
    template_config: Optional["TemplateConfig"] = None,
) -> TestClient:
    """Create a TestClient"""
    return TestClient(
        app=Starlite(
            after_request=after_request,
            allowed_hosts=allowed_hosts,
            before_request=before_request,
            cache_config=cache_config,
            cors_config=cors_config,
            dependencies=dependencies,
            exception_handlers=exception_handlers,
            guards=guards,
            compression_config=compression_config,
            middleware=middleware,
            on_shutdown=on_shutdown,
            on_startup=on_startup,
            openapi_config=openapi_config,
            plugins=plugins,
            route_handlers=cast(Any, route_handlers if isinstance(route_handlers, list) else [route_handlers]),
            static_files_config=static_files_config,
            template_config=template_config,
        ),
        backend=backend,
        backend_options=backend_options,
        base_url=base_url,
        raise_server_exceptions=raise_server_exceptions,
        root_path=root_path,
    )


def create_test_request(
    http_method: HttpMethod = HttpMethod.GET,
    app: Optional[Starlite] = None,
    content: Optional[Union[Dict[str, Any], BaseModel]] = None,
    cookie: Optional[str] = None,
    headers: Optional[Dict[str, str]] = None,
    path: str = "",
    port: int = 3000,
    query: Optional[Dict[str, Union[str, List[str]]]] = None,
    request_media_type: RequestEncodingType = RequestEncodingType.JSON,
    root_path: str = "/",
    scheme: str = "http",
    server: str = "test.org",
) -> Request:
    """Create a starlette request using passed in parameters"""

    class App:
        state = State()
        plugins: List[Any] = []

    scope = dict(
        type="http",
        method=http_method,
        scheme=scheme,
        server=(server, port),
        root_path=root_path,
        path=path,
        headers=[],
        app=app or App(),
    )
    if not headers:
        headers = {}
    if query:
        scope["query_string"] = urlencode(query, doseq=True)
    if cookie:
        headers["cookie"] = cookie
    body = None
    if content:
        if isinstance(content, BaseModel):
            content = content.dict()
        if request_media_type == RequestEncodingType.JSON:
            body = dumps(content)
            headers["Content-Type"] = RequestEncodingType.JSON.value
        elif request_media_type == RequestEncodingType.MULTI_PART:
            body, content_type = RequestEncoder().multipart_encode(content)
            headers["Content-Type"] = content_type
        else:
            body = RequestEncoder().url_encode(content)
            headers["Content-Type"] = RequestEncodingType.URL_ENCODED.value
    if headers:
        scope["headers"] = [
            (key.lower().encode("latin-1", errors="ignore"), value.encode("latin-1", errors="ignore"))
            for key, value in headers.items()
        ]
    request: Request[Any, Any] = Request(scope=scope)
    if body:
        request._body = body
    return request<|MERGE_RESOLUTION|>--- conflicted
+++ resolved
@@ -6,17 +6,6 @@
 from starlette.testclient import TestClient as StarletteTestClient
 
 from starlite.app import DEFAULT_CACHE_CONFIG, Starlite
-<<<<<<< HEAD
-from starlite.config import (
-    CacheConfig,
-    CompressionConfig,
-    CORSConfig,
-    OpenAPIConfig,
-    StaticFilesConfig,
-    TemplateConfig,
-)
-=======
->>>>>>> 69b52a6d
 from starlite.connection import Request
 from starlite.datastructures import State
 from starlite.enums import HttpMethod, RequestEncodingType
@@ -27,8 +16,8 @@
 
     from starlite.config import (
         CacheConfig,
+        CompressionConfig,
         CORSConfig,
-        GZIPConfig,
         OpenAPIConfig,
         StaticFilesConfig,
         TemplateConfig,
@@ -132,33 +121,18 @@
     backend: str = "asyncio",
     backend_options: Optional[Dict[str, Any]] = None,
     base_url: str = "http://testserver",
-<<<<<<< HEAD
-    before_request: Optional[BeforeRequestHandler] = None,
-    cache_config: CacheConfig = DEFAULT_CACHE_CONFIG,
-    cors_config: Optional[CORSConfig] = None,
-    dependencies: Optional[Dict[str, Provide]] = None,
-    exception_handlers: Optional[Dict[Union[int, Type[Exception]], ExceptionHandler]] = None,
-    guards: Optional[List[Guard]] = None,
-    compression_config: Optional[CompressionConfig] = None,
-    middleware: Optional[List[Middleware]] = None,
-    on_shutdown: Optional[List[LifeCycleHandler]] = None,
-    on_startup: Optional[List[LifeCycleHandler]] = None,
-    openapi_config: Optional[OpenAPIConfig] = None,
-    plugins: Optional[List[PluginProtocol]] = None,
-=======
     before_request: Optional["BeforeRequestHandler"] = None,
     cache_config: "CacheConfig" = DEFAULT_CACHE_CONFIG,
     cors_config: Optional["CORSConfig"] = None,
     dependencies: Optional[Dict[str, "Provide"]] = None,
     exception_handlers: Optional[Dict[Union[int, "Type[Exception]"], "ExceptionHandler"]] = None,
     guards: Optional[List["Guard"]] = None,
-    gzip_config: Optional["GZIPConfig"] = None,
+    compression_config: Optional["CompressionConfig"] = None,
     middleware: Optional[List["Middleware"]] = None,
     on_shutdown: Optional[List["LifeCycleHandler"]] = None,
     on_startup: Optional[List["LifeCycleHandler"]] = None,
     openapi_config: Optional["OpenAPIConfig"] = None,
     plugins: Optional[List["PluginProtocol"]] = None,
->>>>>>> 69b52a6d
     raise_server_exceptions: bool = True,
     root_path: str = "",
     static_files_config: Optional[Union["StaticFilesConfig", List["StaticFilesConfig"]]] = None,
