from typing import TYPE_CHECKING, Any, Dict, List, Optional, Tuple, Union
from urllib.parse import urlencode

from httpx._content import encode_json as httpx_encode_json
from httpx._content import encode_multipart_data, encode_urlencoded_data
from httpx._types import FileTypes  # noqa: TC002
from pydantic import BaseModel

from starlite.app import Starlite
from starlite.connection import Request
from starlite.enums import HttpMethod, ParamType, RequestEncodingType, ScopeType
from starlite.handlers.http import get
from starlite.types import HTTPScope, RouteHandlerType
from starlite.types.asgi_types import ASGIVersion
from starlite.utils.serialization import decode_json, encode_json

if TYPE_CHECKING:
    from starlite.datastructures.cookie import Cookie
    from starlite.handlers import HTTPRouteHandler


def _create_default_route_handler() -> "HTTPRouteHandler":
    @get("/")
    def _default_route_handler() -> None:
        ...

    return _default_route_handler


def _create_default_app() -> Starlite:
    return Starlite(route_handlers=[_create_default_route_handler()])


class RequestFactory:
    """Factory to create :class:`Request <starlite.connection.Request>` instances."""

    def __init__(
        self,
        app: Optional[Starlite] = None,
        server: str = "test.org",
        port: int = 3000,
        root_path: str = "",
        scheme: str = "http",
    ) -> None:
        """Initialize ``RequestFactory``

        Args:
             app: An instance of :class:`Starlite <starlite.app.Starlite>` to set as ``request.scope["app"]``.
             server: The server's domain.
             port: The server's port.
             root_path: Root path for the server.
             scheme: Scheme for the server.

        Examples:
            .. code-block: python

                from starlite import RequestEncodingType, Starlite, RequestFactory

                from tests import PersonFactory

                my_app = Starlite(route_handlers=[])
                my_server = "starlite.org"

                # Create a GET request
                query_params = {"id": 1}
                get_user_request = RequestFactory(app=my_app, server=my_server).get(
                    "/person", query_params=query_params
                )

                # Create a POST request
                new_person = PersonFactory.build()
                create_user_request = RequestFactory(app=my_app, server=my_server).post(
                    "/person", data=person
                )

                # Create a request with a special header
                headers = {"header1": "value1"}
                request_with_header = RequestFactory(app=my_app, server=my_server).get(
                    "/person", query_params=query_params, headers=headers
                )

                # Create a request with a media type
                request_with_media_type = RequestFactory(app=my_app, server=my_server).post(
                    "/person", data=person, request_media_type=RequestEncodingType.MULTI_PART
                )

        """

        self.app = app if app is not None else _create_default_app()
        self.server = server
        self.port = port
        self.root_path = root_path
        self.scheme = scheme

    def _create_scope(
        self,
        path: str,
        http_method: HttpMethod,
        session: Optional[Dict[str, Any]] = None,
        user: Any = None,
        auth: Any = None,
        query_params: Optional[Dict[str, Union[str, List[str]]]] = None,
        state: Optional[Dict[str, Any]] = None,
        path_params: Optional[Dict[str, str]] = None,
        http_version: Optional[str] = "1.1",
        route_handler: Optional[RouteHandlerType] = None,
    ) -> HTTPScope:
        """Create the scope for the :class:`Request <starlite.connection.Request>`.

        Args:
            path: The request's path.
            http_method: The request's HTTP method.
            session: A dictionary of session data.
            user: A value for `request.scope["user"]`.
            auth: A value for `request.scope["auth"]`.
            query_params: A dictionary of values from which the request's query will be generated.
            state: Arbitrary request state.
            path_params: A string keyed dictionary of path parameter values.
            http_version: HTTP version. Defaults to "1.1".
            route_handler: A route handler instance or method. If not provided a default handler is set.

        Returns:
            A dictionary that can be passed as a scope to the :class:`Request <starlite.connection.Request>` ctor.
        """
        if session is None:
            session = {}

        if state is None:
            state = {}

        if path_params is None:
            path_params = {}

        return HTTPScope(
            type=ScopeType.HTTP,
            method=http_method.value,
            scheme=self.scheme,
            server=(self.server, self.port),
            root_path=self.root_path.rstrip("/"),
            path=path,
            headers=[],
            app=self.app,
            session=session,
            user=user,
            auth=auth,
            query_string=urlencode(query_params, doseq=True).encode() if query_params else b"",
            path_params=path_params,
            client=(self.server, self.port),
            state=state,
            asgi=ASGIVersion(spec_version="3.0", version="3.0"),
            http_version=http_version or "1.1",
            raw_path=path.encode("ascii"),
            route_handler=route_handler or _create_default_route_handler(),
            extensions={},
        )

    @classmethod
    def _create_cookie_header(
        cls, headers: Dict[str, str], cookies: Optional[Union[List["Cookie"], str]] = None
    ) -> None:
        """Create the cookie header and add it to the ``headers`` dictionary.

        Args:
            headers: A dictionary of headers, the cookie header will be added to it.
            cookies: A string representing the cookie header or a list of "Cookie" instances.
                This value can include multiple cookies.
        """
        if not cookies:
            return

        if isinstance(cookies, list):
            cookie_header = "; ".join(cookie.to_header(header="") for cookie in cookies)
            headers[ParamType.COOKIE] = cookie_header
        elif isinstance(cookies, str):
            headers[ParamType.COOKIE] = cookies

    def _build_headers(
        self,
        headers: Optional[Dict[str, str]] = None,
        cookies: Optional[Union[List["Cookie"], str]] = None,
    ) -> List[Tuple[bytes, bytes]]:
        """Build a list of encoded headers that can be passed to the request scope.

        Args:
            headers: A dictionary of headers.
            cookies: A string representing the cookie header or a list of "Cookie" instances.
                This value can include multiple cookies.

        Returns:
            A list of encoded headers that can be passed to the request scope.
        """
        headers = headers or {}
        self._create_cookie_header(headers, cookies)
        return [
            ((key.lower()).encode("latin-1", errors="ignore"), value.encode("latin-1", errors="ignore"))
            for key, value in headers.items()
        ]

    def _create_request_with_data(
        self,
        http_method: HttpMethod,
        path: str,
        headers: Optional[Dict[str, str]] = None,
        cookies: Optional[Union[List["Cookie"], str]] = None,
        session: Optional[Dict[str, Any]] = None,
        user: Any = None,
        auth: Any = None,
        request_media_type: RequestEncodingType = RequestEncodingType.JSON,
        data: Optional[Union[Dict[str, Any], "BaseModel"]] = None,
        files: Optional[Union[Dict[str, FileTypes], List[Tuple[str, FileTypes]]]] = None,
        query_params: Optional[Dict[str, Union[str, List[str]]]] = None,
        state: Optional[Dict[str, Any]] = None,
        path_params: Optional[Dict[str, str]] = None,
        http_version: Optional[str] = "1.1",
        route_handler: Optional[RouteHandlerType] = None,
<<<<<<< HEAD
    ) -> Request[Any, Any, Any]:
        """Create a [Request][starlite.connection.Request] instance that has body (data)
=======
    ) -> Request[Any, Any]:
        """Create a :class:`Request <starlite.connection.Request>` instance that has body (data)
>>>>>>> d19dfc1e

        Args:
            http_method: The request's HTTP method.
            path: The request's path.
            headers: A dictionary of headers.
            cookies: A string representing the cookie header or a list of "Cookie" instances.
                This value can include multiple cookies.
            session: A dictionary of session data.
            user: A value for `request.scope["user"]`
            auth: A value for `request.scope["auth"]`
            request_media_type: The 'Content-Type' header of the request.
            data: A value for the request's body. Can be either a pydantic model instance
                or a string keyed dictionary.
            query_params: A dictionary of values from which the request's query will be generated.
            state: Arbitrary request state.
            path_params: A string keyed dictionary of path parameter values.
            http_version: HTTP version. Defaults to "1.1".
            route_handler: A route handler instance or method. If not provided a default handler is set.

        Returns:
            A :class:`Request <starlite.connection.Request>` instance
        """
        scope = self._create_scope(
            path=path,
            http_method=http_method,
            session=session,
            user=user,
            auth=auth,
            query_params=query_params,
            state=state,
            path_params=path_params,
            http_version=http_version,
            route_handler=route_handler,
        )

        headers = headers or {}
        if data:
            if isinstance(data, BaseModel):
                data = data.dict()
            if request_media_type == RequestEncodingType.JSON:
                encoding_headers, stream = httpx_encode_json(data)
            elif request_media_type == RequestEncodingType.MULTI_PART:
                encoding_headers, stream = encode_multipart_data(data, files=files or [], boundary=None)  # type: ignore[assignment]
            else:
                encoding_headers, stream = encode_urlencoded_data(decode_json(encode_json(data)))
            headers.update(encoding_headers)
            body = b""
            for chunk in stream:
                body += chunk
            scope["_body"] = body  # type: ignore[typeddict-item]
        self._create_cookie_header(headers, cookies)
        scope["headers"] = self._build_headers(headers)
        return Request(scope=scope)

    def get(
        self,
        path: str = "/",
        headers: Optional[Dict[str, str]] = None,
        cookies: Optional[Union[List["Cookie"], str]] = None,
        session: Optional[Dict[str, Any]] = None,
        user: Any = None,
        auth: Any = None,
        query_params: Optional[Dict[str, Union[str, List[str]]]] = None,
        state: Optional[Dict[str, Any]] = None,
        path_params: Optional[Dict[str, str]] = None,
        http_version: Optional[str] = "1.1",
        route_handler: Optional[RouteHandlerType] = None,
<<<<<<< HEAD
    ) -> Request[Any, Any, Any]:
        """Create a GET [Request][starlite.connection.Request] instance.
=======
    ) -> Request[Any, Any]:
        """Create a GET :class:`Request <starlite.connection.Request>` instance.
>>>>>>> d19dfc1e

        Args:
            path: The request's path.
            headers: A dictionary of headers.
            cookies: A string representing the cookie header or a list of "Cookie" instances.
                This value can include multiple cookies.
            session: A dictionary of session data.
            user: A value for `request.scope["user"]`.
            auth: A value for `request.scope["auth"]`.
            query_params: A dictionary of values from which the request's query will be generated.
            state: Arbitrary request state.
            path_params: A string keyed dictionary of path parameter values.
            http_version: HTTP version. Defaults to "1.1".
            route_handler: A route handler instance or method. If not provided a default handler is set.

        Returns:
            A :class:`Request <starlite.connection.Request>` instance
        """
        scope = self._create_scope(
            path=path,
            http_method=HttpMethod.GET,
            session=session,
            user=user,
            auth=auth,
            query_params=query_params,
            state=state,
            path_params=path_params,
            http_version=http_version,
            route_handler=route_handler,
        )

        scope["headers"] = self._build_headers(headers, cookies)
        return Request(scope=scope)

    def post(
        self,
        path: str = "/",
        headers: Optional[Dict[str, str]] = None,
        cookies: Optional[Union[List["Cookie"], str]] = None,
        session: Optional[Dict[str, Any]] = None,
        user: Any = None,
        auth: Any = None,
        request_media_type: RequestEncodingType = RequestEncodingType.JSON,
        data: Optional[Union[Dict[str, Any], "BaseModel"]] = None,
        query_params: Optional[Dict[str, Union[str, List[str]]]] = None,
        state: Optional[Dict[str, Any]] = None,
        path_params: Optional[Dict[str, str]] = None,
        http_version: Optional[str] = "1.1",
        route_handler: Optional[RouteHandlerType] = None,
<<<<<<< HEAD
    ) -> Request[Any, Any, Any]:
        """Create a POST [Request][starlite.connection.Request] instance.
=======
    ) -> Request[Any, Any]:
        """Create a POST :class:`Request <starlite.connection.Request>` instance.
>>>>>>> d19dfc1e

        Args:
            path: The request's path.
            headers: A dictionary of headers.
            cookies: A string representing the cookie header or a list of "Cookie" instances.
                This value can include multiple cookies.
            session: A dictionary of session data.
            user: A value for `request.scope["user"]`.
            auth: A value for `request.scope["auth"]`.
            request_media_type: The 'Content-Type' header of the request.
            data: A value for the request's body. Can be either a pydantic model instance
                or a string keyed dictionary.
            query_params: A dictionary of values from which the request's query will be generated.
            state: Arbitrary request state.
            path_params: A string keyed dictionary of path parameter values.
            http_version: HTTP version. Defaults to "1.1".
            route_handler: A route handler instance or method. If not provided a default handler is set.

        Returns:
            A :class:`Request <starlite.connection.Request>` instance
        """
        return self._create_request_with_data(
            auth=auth,
            cookies=cookies,
            data=data,
            headers=headers,
            http_method=HttpMethod.POST,
            path=path,
            query_params=query_params,
            request_media_type=request_media_type,
            session=session,
            user=user,
            state=state,
            path_params=path_params,
            http_version=http_version,
            route_handler=route_handler,
        )

    def put(
        self,
        path: str = "/",
        headers: Optional[Dict[str, str]] = None,
        cookies: Optional[Union[List["Cookie"], str]] = None,
        session: Optional[Dict[str, Any]] = None,
        user: Any = None,
        auth: Any = None,
        request_media_type: RequestEncodingType = RequestEncodingType.JSON,
        data: Optional[Union[Dict[str, Any], "BaseModel"]] = None,
        query_params: Optional[Dict[str, Union[str, List[str]]]] = None,
        state: Optional[Dict[str, Any]] = None,
        path_params: Optional[Dict[str, str]] = None,
        http_version: Optional[str] = "1.1",
        route_handler: Optional[RouteHandlerType] = None,
<<<<<<< HEAD
    ) -> Request[Any, Any, Any]:
        """Create a PUT [Request][starlite.connection.Request] instance.
=======
    ) -> Request[Any, Any]:
        """Create a PUT :class:`Request <starlite.connection.Request>` instance.
>>>>>>> d19dfc1e

        Args:
            path: The request's path.
            headers: A dictionary of headers.
            cookies: A string representing the cookie header or a list of "Cookie" instances.
                This value can include multiple cookies.
            session: A dictionary of session data.
            user: A value for `request.scope["user"]`.
            auth: A value for `request.scope["auth"]`.
            request_media_type: The 'Content-Type' header of the request.
            data: A value for the request's body. Can be either a pydantic model instance
                or a string keyed dictionary.
            query_params: A dictionary of values from which the request's query will be generated.
            state: Arbitrary request state.
            path_params: A string keyed dictionary of path parameter values.
            http_version: HTTP version. Defaults to "1.1".
            route_handler: A route handler instance or method. If not provided a default handler is set.

        Returns:
            A :class:`Request <starlite.connection.Request>` instance
        """
        return self._create_request_with_data(
            auth=auth,
            cookies=cookies,
            data=data,
            headers=headers,
            http_method=HttpMethod.PUT,
            path=path,
            query_params=query_params,
            request_media_type=request_media_type,
            session=session,
            user=user,
            state=state,
            path_params=path_params,
            http_version=http_version,
            route_handler=route_handler,
        )

    def patch(
        self,
        path: str = "/",
        headers: Optional[Dict[str, str]] = None,
        cookies: Optional[Union[List["Cookie"], str]] = None,
        session: Optional[Dict[str, Any]] = None,
        user: Any = None,
        auth: Any = None,
        request_media_type: RequestEncodingType = RequestEncodingType.JSON,
        data: Optional[Union[Dict[str, Any], "BaseModel"]] = None,
        query_params: Optional[Dict[str, Union[str, List[str]]]] = None,
        state: Optional[Dict[str, Any]] = None,
        path_params: Optional[Dict[str, str]] = None,
        http_version: Optional[str] = "1.1",
        route_handler: Optional[RouteHandlerType] = None,
<<<<<<< HEAD
    ) -> Request[Any, Any, Any]:
        """Create a PATCH [Request][starlite.connection.Request] instance.
=======
    ) -> Request[Any, Any]:
        """Create a PATCH :class:`Request <starlite.connection.Request>` instance.
>>>>>>> d19dfc1e

        Args:
            path: The request's path.
            headers: A dictionary of headers.
            cookies: A string representing the cookie header or a list of "Cookie" instances.
                This value can include multiple cookies.
            session: A dictionary of session data.
            user: A value for `request.scope["user"]`.
            auth: A value for `request.scope["auth"]`.
            request_media_type: The 'Content-Type' header of the request.
            data: A value for the request's body. Can be either a pydantic model instance
                or a string keyed dictionary.
            query_params: A dictionary of values from which the request's query will be generated.
            state: Arbitrary request state.
            path_params: A string keyed dictionary of path parameter values.
            http_version: HTTP version. Defaults to "1.1".
            route_handler: A route handler instance or method. If not provided a default handler is set.

        Returns:
            A :class:`Request <starlite.connection.Request>` instance
        """
        return self._create_request_with_data(
            auth=auth,
            cookies=cookies,
            data=data,
            headers=headers,
            http_method=HttpMethod.PATCH,
            path=path,
            query_params=query_params,
            request_media_type=request_media_type,
            session=session,
            user=user,
            state=state,
            path_params=path_params,
            http_version=http_version,
            route_handler=route_handler,
        )

    def delete(
        self,
        path: str = "/",
        headers: Optional[Dict[str, str]] = None,
        cookies: Optional[Union[List["Cookie"], str]] = None,
        session: Optional[Dict[str, Any]] = None,
        user: Any = None,
        auth: Any = None,
        query_params: Optional[Dict[str, Union[str, List[str]]]] = None,
        state: Optional[Dict[str, Any]] = None,
        path_params: Optional[Dict[str, str]] = None,
        http_version: Optional[str] = "1.1",
        route_handler: Optional[RouteHandlerType] = None,
<<<<<<< HEAD
    ) -> Request[Any, Any, Any]:
        """Create a POST [Request][starlite.connection.Request] instance.
=======
    ) -> Request[Any, Any]:
        """Create a POST :class:`Request <starlite.connection.Request>` instance.
>>>>>>> d19dfc1e

        Args:
            path: The request's path.
            headers: A dictionary of headers.
            cookies: A string representing the cookie header or a list of "Cookie" instances.
                This value can include multiple cookies.
            session: A dictionary of session data.
            user: A value for `request.scope["user"]`.
            auth: A value for `request.scope["auth"]`.
            query_params: A dictionary of values from which the request's query will be generated.
            state: Arbitrary request state.
            path_params: A string keyed dictionary of path parameter values.
            http_version: HTTP version. Defaults to "1.1".
            route_handler: A route handler instance or method. If not provided a default handler is set.

        Returns:
            A :class:`Request <starlite.connection.Request>` instance
        """
        scope = self._create_scope(
            path=path,
            http_method=HttpMethod.DELETE,
            session=session,
            user=user,
            auth=auth,
            query_params=query_params,
            state=state,
            path_params=path_params,
            http_version=http_version,
            route_handler=route_handler,
        )
        scope["headers"] = self._build_headers(headers, cookies)
        return Request(scope=scope)<|MERGE_RESOLUTION|>--- conflicted
+++ resolved
@@ -213,13 +213,8 @@
         path_params: Optional[Dict[str, str]] = None,
         http_version: Optional[str] = "1.1",
         route_handler: Optional[RouteHandlerType] = None,
-<<<<<<< HEAD
     ) -> Request[Any, Any, Any]:
-        """Create a [Request][starlite.connection.Request] instance that has body (data)
-=======
-    ) -> Request[Any, Any]:
         """Create a :class:`Request <starlite.connection.Request>` instance that has body (data)
->>>>>>> d19dfc1e
 
         Args:
             http_method: The request's HTTP method.
@@ -287,13 +282,8 @@
         path_params: Optional[Dict[str, str]] = None,
         http_version: Optional[str] = "1.1",
         route_handler: Optional[RouteHandlerType] = None,
-<<<<<<< HEAD
     ) -> Request[Any, Any, Any]:
-        """Create a GET [Request][starlite.connection.Request] instance.
-=======
-    ) -> Request[Any, Any]:
         """Create a GET :class:`Request <starlite.connection.Request>` instance.
->>>>>>> d19dfc1e
 
         Args:
             path: The request's path.
@@ -343,13 +333,8 @@
         path_params: Optional[Dict[str, str]] = None,
         http_version: Optional[str] = "1.1",
         route_handler: Optional[RouteHandlerType] = None,
-<<<<<<< HEAD
     ) -> Request[Any, Any, Any]:
-        """Create a POST [Request][starlite.connection.Request] instance.
-=======
-    ) -> Request[Any, Any]:
         """Create a POST :class:`Request <starlite.connection.Request>` instance.
->>>>>>> d19dfc1e
 
         Args:
             path: The request's path.
@@ -403,13 +388,8 @@
         path_params: Optional[Dict[str, str]] = None,
         http_version: Optional[str] = "1.1",
         route_handler: Optional[RouteHandlerType] = None,
-<<<<<<< HEAD
     ) -> Request[Any, Any, Any]:
-        """Create a PUT [Request][starlite.connection.Request] instance.
-=======
-    ) -> Request[Any, Any]:
         """Create a PUT :class:`Request <starlite.connection.Request>` instance.
->>>>>>> d19dfc1e
 
         Args:
             path: The request's path.
@@ -463,13 +443,8 @@
         path_params: Optional[Dict[str, str]] = None,
         http_version: Optional[str] = "1.1",
         route_handler: Optional[RouteHandlerType] = None,
-<<<<<<< HEAD
     ) -> Request[Any, Any, Any]:
-        """Create a PATCH [Request][starlite.connection.Request] instance.
-=======
-    ) -> Request[Any, Any]:
         """Create a PATCH :class:`Request <starlite.connection.Request>` instance.
->>>>>>> d19dfc1e
 
         Args:
             path: The request's path.
@@ -521,13 +496,8 @@
         path_params: Optional[Dict[str, str]] = None,
         http_version: Optional[str] = "1.1",
         route_handler: Optional[RouteHandlerType] = None,
-<<<<<<< HEAD
     ) -> Request[Any, Any, Any]:
-        """Create a POST [Request][starlite.connection.Request] instance.
-=======
-    ) -> Request[Any, Any]:
         """Create a POST :class:`Request <starlite.connection.Request>` instance.
->>>>>>> d19dfc1e
 
         Args:
             path: The request's path.
