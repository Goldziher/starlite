from typing import (
    TYPE_CHECKING,
    Any,
    Dict,
    List,
    Mapping,
    NamedTuple,
    Optional,
    Set,
    Tuple,
    Type,
    Union,
    cast,
)

from pydantic.fields import (
    SHAPE_DEQUE,
    SHAPE_FROZENSET,
    SHAPE_LIST,
    SHAPE_SEQUENCE,
    SHAPE_SET,
    SHAPE_TUPLE,
    SHAPE_TUPLE_ELLIPSIS,
    FieldInfo,
    ModelField,
    Undefined,
)
from pydantic_factories.utils import is_optional
from starlette.datastructures import URL

from starlite.constants import (
    EXTRA_KEY_IS_PARAMETER,
    EXTRA_KEY_REQUIRED,
    RESERVED_KWARGS,
)
from starlite.datastructures.provide import Provide
from starlite.enums import ParamType, RequestEncodingType
from starlite.exceptions import ImproperlyConfiguredException, ValidationException
from starlite.parsers import parse_form_data
from starlite.signature import SignatureModel, get_signature_model
from starlite.utils.dependency import resolve_dependencies_concurrently

if TYPE_CHECKING:
    from starlite.connection import Request, WebSocket
    from starlite.types import ReservedKwargs


class ParameterDefinition(NamedTuple):
    """Tuple defining a kwarg representing a request parameter."""

    default_value: Any
    field_alias: str
    field_name: str
    is_required: bool
    is_sequence: bool
    param_type: ParamType


class Dependency:
    __slots__ = ("key", "provide", "dependencies")

    def __init__(self, key: str, provide: Provide, dependencies: List["Dependency"]) -> None:
        """This class is used to create a dependency graph for a given
        combination of Route + RouteHandler.

        Args:
            key: The dependency key
            provide: Provider
            dependencies: List of child nodes
        """
        self.key = key
        self.provide = provide
        self.dependencies = dependencies


def merge_parameter_sets(first: Set[ParameterDefinition], second: Set[ParameterDefinition]) -> Set[ParameterDefinition]:
    """Given two sets of parameter definitions, coming from different
    dependencies for example, merge them into a single set."""
    result: Set[ParameterDefinition] = first.intersection(second)
    difference = first.symmetric_difference(second)
    for param in difference:
        # add the param if it's either required or no-other param in difference is the same but required
        if param.is_required or not any(p.field_alias == param.field_alias and p.is_required for p in difference):
            result.add(param)
    return result


class KwargsModel:
    __slots__ = (
        "expected_cookie_params",
        "expected_dependencies",
        "expected_form_data",
        "expected_header_params",
        "expected_path_params",
        "expected_query_params",
        "expected_reserved_kwargs",
        "has_kwargs",
        "is_data_optional",
        "sequence_query_parameter_names",
    )

    def __init__(
        self,
        *,
        expected_cookie_params: Set[ParameterDefinition],
        expected_dependencies: Set[Dependency],
        expected_form_data: Optional[Tuple[RequestEncodingType, ModelField]],
        expected_header_params: Set[ParameterDefinition],
        expected_path_params: Set[ParameterDefinition],
        expected_query_params: Set[ParameterDefinition],
        expected_reserved_kwargs: Set["ReservedKwargs"],
        sequence_query_parameter_names: Set[str],
        is_data_optional: bool,
    ) -> None:
        """This class is used to model the required kwargs for a given
        RouteHandler and its dependencies.

        This is done once and is memoized during application bootstrap, ensuring minimal runtime overhead.

        Args:
            expected_cookie_params: Any expected cookie parameter kwargs
            expected_dependencies:  Any expected dependency kwargs
            expected_form_data: Any expected form data kwargs
            expected_header_params: Any expected header parameter kwargs
            expected_path_params: Any expected path parameter kwargs
            expected_query_params:  Any expected query parameter kwargs
            expected_reserved_kwargs: Any expected reserved kwargs, e.g. 'state'
            sequence_query_parameter_names: Any query parameters that are sequences
        """
        self.expected_cookie_params = expected_cookie_params
        self.expected_dependencies = expected_dependencies
        self.expected_form_data = expected_form_data
        self.expected_header_params = expected_header_params
        self.expected_path_params = expected_path_params
        self.expected_query_params = expected_query_params
        self.expected_reserved_kwargs = expected_reserved_kwargs
        self.sequence_query_parameter_names = sequence_query_parameter_names
        self.has_kwargs = (
            expected_cookie_params
            or expected_dependencies
            or expected_form_data
            or expected_header_params
            or expected_path_params
            or expected_query_params
            or expected_reserved_kwargs
        )
        self.is_data_optional = is_data_optional

    @classmethod
    def _get_param_definitions(
        cls,
        path_parameters: Set[str],
        layered_parameters: Dict[str, ModelField],
        dependencies: Dict[str, Provide],
        signature_model_fields: Dict[str, ModelField],
    ) -> Tuple[Set[ParameterDefinition], set]:
        """This function gets parameter_definitions for the construction of
        KwargsModel instance.

        Args:
            path_parameters: Any expected path parameters.
            layered_parameters: A string keyed dictionary of layered parameters.
            dependencies: A string keyed dictionary mapping dependency providers.
            signature_model_fields: __fields__ definition from SignatureModel.

        Returns:
            A Tuple of sets
        """
        sequence_shapes = {
            SHAPE_LIST,
            SHAPE_SET,
            SHAPE_SEQUENCE,
            SHAPE_TUPLE,
            SHAPE_TUPLE_ELLIPSIS,
            SHAPE_DEQUE,
            SHAPE_FROZENSET,
        }

        expected_dependencies = {
            cls._create_dependency_graph(key=key, dependencies=dependencies)
            for key in dependencies
            if key in signature_model_fields
        }
        ignored_keys = {*RESERVED_KWARGS, *(dependency.key for dependency in expected_dependencies)}

        param_definitions = {
            *(
                cls._create_parameter_definition(
                    allow_none=model_field.allow_none,
                    field_name=field_name,
                    field_info=model_field.field_info,
                    path_parameters=path_parameters,
                    is_sequence=model_field.shape in sequence_shapes,
                )
                for field_name, model_field in layered_parameters.items()
                if field_name not in ignored_keys and field_name not in signature_model_fields
            ),
            *(
                cls._create_parameter_definition(
                    allow_none=model_field.allow_none,
                    field_name=field_name,
                    field_info=model_field.field_info,
                    path_parameters=path_parameters,
                    is_sequence=model_field.shape in sequence_shapes,
                )
                for field_name, model_field in signature_model_fields.items()
                if field_name not in ignored_keys and field_name not in layered_parameters
            ),
        }

        for field_name, model_field in filter(
            lambda items: items[0] not in ignored_keys and items[0] in layered_parameters,
            signature_model_fields.items(),
        ):
            layer_field_info = layered_parameters[field_name].field_info
            signature_field_info = model_field.field_info

            field_info = layer_field_info
            # allow users to manually override Parameter definition using Parameter
            if signature_field_info.extra.get(EXTRA_KEY_IS_PARAMETER):
                field_info = signature_field_info

            field_info.default = (
                signature_field_info.default
                if signature_field_info.default not in {Undefined, Ellipsis}
                else layer_field_info.default
            )

            param_definitions.add(
                cls._create_parameter_definition(
                    allow_none=model_field.allow_none,
                    field_name=field_name,
                    field_info=field_info,
                    path_parameters=path_parameters,
                    is_sequence=model_field.shape in sequence_shapes,
                )
            )
        return param_definitions, expected_dependencies

    @classmethod
    def create_for_signature_model(
        cls,
        signature_model: Type[SignatureModel],
        dependencies: Dict[str, Provide],
        path_parameters: Set[str],
        layered_parameters: Dict[str, ModelField],
    ) -> "KwargsModel":
        """This function pre-determines what parameters are required for a
        given combination of route + route handler. It is executed during the
        application bootstrap process.

        Args:
            signature_model: A [SignatureModel][starlite.signature.SignatureModel] subclass.
            dependencies: A string keyed dictionary mapping dependency providers.
            path_parameters: Any expected path parameters.
            layered_parameters: A string keyed dictionary of layered parameters.

        Returns:
            An instance of KwargsModel
        """

        cls._validate_raw_kwargs(
            path_parameters=path_parameters,
            dependencies=dependencies,
            model_fields=signature_model.__fields__,
            layered_parameters=layered_parameters,
        )
        expected_reserved_kwargs = {
            field_name for field_name in signature_model.__fields__ if field_name in RESERVED_KWARGS
        }

        param_definitions, expected_dependencies = cls._get_param_definitions(
            path_parameters, layered_parameters, dependencies, signature_model_fields=signature_model.__fields__
        )

        expected_path_parameters = {p for p in param_definitions if p.param_type == ParamType.PATH}
        expected_header_parameters = {p for p in param_definitions if p.param_type == ParamType.HEADER}
        expected_cookie_parameters = {p for p in param_definitions if p.param_type == ParamType.COOKIE}
        expected_query_parameters = {p for p in param_definitions if p.param_type == ParamType.QUERY}
        sequence_query_parameter_names = {
            p.field_alias for p in param_definitions if p.param_type == ParamType.QUERY and p.is_sequence
        }

        expected_form_data = None
        data_model_field = signature_model.__fields__.get("data")
        if data_model_field:
            media_type = data_model_field.field_info.extra.get("media_type")
            if media_type in (
                RequestEncodingType.MULTI_PART,
                RequestEncodingType.URL_ENCODED,
            ):
                expected_form_data = (media_type, data_model_field)

        for dependency in expected_dependencies:
            dependency_kwargs_model = cls.create_for_signature_model(
                signature_model=get_signature_model(dependency.provide),
                dependencies=dependencies,
                path_parameters=path_parameters,
                layered_parameters=layered_parameters,
            )
            expected_path_parameters = merge_parameter_sets(
                expected_path_parameters, dependency_kwargs_model.expected_path_params
            )
            expected_query_parameters = merge_parameter_sets(
                expected_query_parameters, dependency_kwargs_model.expected_query_params
            )
            expected_cookie_parameters = merge_parameter_sets(
                expected_cookie_parameters, dependency_kwargs_model.expected_cookie_params
            )
            expected_header_parameters = merge_parameter_sets(
                expected_header_parameters, dependency_kwargs_model.expected_header_params
            )
            if "data" in expected_reserved_kwargs and "data" in dependency_kwargs_model.expected_reserved_kwargs:
                cls._validate_dependency_data(
                    expected_form_data=expected_form_data,  # pyright: ignore
                    dependency_kwargs_model=dependency_kwargs_model,
                )
            expected_reserved_kwargs.update(dependency_kwargs_model.expected_reserved_kwargs)

        return KwargsModel(
            expected_form_data=expected_form_data,  # pyright: ignore
            expected_dependencies=expected_dependencies,
            expected_path_params=expected_path_parameters,
            expected_query_params=expected_query_parameters,
            expected_cookie_params=expected_cookie_parameters,
            expected_header_params=expected_header_parameters,
            expected_reserved_kwargs=cast("Set[ReservedKwargs]", expected_reserved_kwargs),
            sequence_query_parameter_names=sequence_query_parameter_names,
            is_data_optional=is_optional(signature_model.__fields__["data"])
            if "data" in expected_reserved_kwargs
            else False,
        )

    def _collect_reserved_kwargs(
        self, connection: Union["WebSocket", "Request"], connection_query_params: Dict[str, Union[str, List[str]]]
    ) -> Dict[str, Any]:
        """

        Args:
            connection: An instance of [Request][starlite.connection.Request] or [WebSocket][starlite.connection.WebSocket].
            connection_query_params: The query params dct.

        Returns:
            A dictionary of values correlating to reserved kwargs.
        """
        reserved_kwargs: Dict[str, Any] = {}
        if "state" in self.expected_reserved_kwargs:
            reserved_kwargs["state"] = connection.app.state.copy()
        if "headers" in self.expected_reserved_kwargs:
            reserved_kwargs["headers"] = connection.headers
        if "cookies" in self.expected_reserved_kwargs:
            reserved_kwargs["cookies"] = connection.cookies
        if "query" in self.expected_reserved_kwargs:
            reserved_kwargs["query"] = connection_query_params
        if "request" in self.expected_reserved_kwargs:
            reserved_kwargs["request"] = connection
        if "socket" in self.expected_reserved_kwargs:
            reserved_kwargs["socket"] = connection
        if "data" in self.expected_reserved_kwargs:
            reserved_kwargs["data"] = self._get_request_data(request=cast("Request", connection))
        if "scope" in self.expected_reserved_kwargs:
            reserved_kwargs["scope"] = connection.scope
        return reserved_kwargs

    def to_kwargs(self, connection: Union["WebSocket", "Request"]) -> Dict[str, Any]:
        """Return a dictionary of kwargs. Async values, i.e. CoRoutines, are
        not resolved to ensure this function is sync.

        Args:
            connection: An instance of [Request][starlite.connection.Request] or [WebSocket][starlite.connection.WebSocket].

        Returns:
            A string keyed dictionary of kwargs expected by the handler function and its dependencies.
        """
        connection_query_params = {k: self._sequence_or_scalar_param(k, v) for k, v in connection.query_params.items()}

        path_params = self._collect_params(
            params=connection.path_params, expected=self.expected_path_params, url=connection.url
        )
        query_params = self._collect_params(
            params=connection_query_params, expected=self.expected_query_params, url=connection.url
        )
        header_params = self._collect_params(
            params=connection.headers, expected=self.expected_header_params, url=connection.url
        )
        cookie_params = self._collect_params(
            params=connection.cookies, expected=self.expected_cookie_params, url=connection.url
        )

        if not self.expected_reserved_kwargs:
            return {**path_params, **query_params, **header_params, **cookie_params}
        return {
            **self._collect_reserved_kwargs(connection=connection, connection_query_params=connection_query_params),
            **path_params,
            **query_params,
            **header_params,
            **cookie_params,
        }

    @staticmethod
    def _collect_params(params: Mapping[str, Any], expected: Set[ParameterDefinition], url: URL) -> Dict[str, Any]:
        """Collects request params, checking for missing required values."""
        missing_params = [p.field_alias for p in expected if p.is_required and p.field_alias not in params]
        if missing_params:
            raise ValidationException(f"Missing required parameter(s) {', '.join(missing_params)} for url {url}")
        return {p.field_name: params.get(p.field_alias, p.default_value) for p in expected}

    async def _resolve_dependency(
        self, dependency: "Dependency", connection: Union["WebSocket", "Request"], **kwargs: Any
    ) -> Any:
        """Recursively resolve the dependency graph."""
        signature_model = get_signature_model(dependency.provide)
        for sub_dependency in dependency.dependencies:
            kwargs[sub_dependency.key] = await self.resolve_dependency(
                dependency=sub_dependency, connection=connection, **kwargs
            )
        dependency_kwargs = signature_model.parse_values_from_connection_kwargs(connection=connection, **kwargs)
        return await dependency.provide(**dependency_kwargs)

    async def resolve_dependency(
        self, dependency: "Dependency", connection: Union["WebSocket", "Request"], **kwargs: Any
    ) -> Any:
        """Given an instance of [Dependency][starlite.kwargs.Dependency],
        recursively resolves its dependency graph.

        Args:
            dependency: An instance of [Dependency][starlite.kwargs.Dependency]
            connection: An instance of [Request][starlite.connection.Request] or [WebSocket][starlite.connection.WebSocket].
            **kwargs: Any kwargs to pass recursively.

        Returns:
        """
<<<<<<< HEAD
        signature_model = get_signature_model(dependency.provide)
        await resolve_dependencies_concurrently(self, dependency.dependencies, connection, kwargs)
        dependency_kwargs = signature_model.parse_values_from_connection_kwargs(connection=connection, **kwargs)
        return await dependency.provide(**dependency_kwargs)
=======
        if dependency.provide.cache_per_request:
            async with dependency.provide.lock:
                cache = connection.state.setdefault("_dependency_cache", {})
                if dependency.provide.cache_key in cache:
                    return cache[dependency.provide.cache_key]

                value = await self._resolve_dependency(dependency, connection, **kwargs)
                cache[dependency.provide.cache_key] = value
                return value
        else:
            return await self._resolve_dependency(dependency, connection, **kwargs)
>>>>>>> 182efb7f

    @classmethod
    def _create_dependency_graph(cls, key: str, dependencies: Dict[str, Provide]) -> Dependency:
        """Creates a graph like structure of dependencies, with each dependency
        including its own dependencies as a list."""
        provide = dependencies[key]
        sub_dependency_keys = [k for k in get_signature_model(provide).__fields__ if k in dependencies]
        return Dependency(
            key=key,
            provide=provide,
            dependencies=[cls._create_dependency_graph(key=k, dependencies=dependencies) for k in sub_dependency_keys],
        )

    @staticmethod
    def _create_parameter_definition(
        allow_none: bool, field_info: FieldInfo, field_name: str, path_parameters: Set[str], is_sequence: bool
    ) -> ParameterDefinition:
        """Creates a ParameterDefinition for the given pydantic FieldInfo
        instance and inserts it into the correct parameter set."""
        extra = field_info.extra
        is_required = extra.get(EXTRA_KEY_REQUIRED, True)
        default_value = field_info.default if field_info.default is not Undefined else None

        field_alias = extra.get(ParamType.QUERY) or field_name
        param_type = ParamType.QUERY

        if field_name in path_parameters:
            field_alias = field_name
            param_type = ParamType.PATH
        elif extra.get(ParamType.HEADER):
            field_alias = extra[ParamType.HEADER]
            param_type = ParamType.HEADER
        elif extra.get(ParamType.COOKIE):
            field_alias = extra[ParamType.COOKIE]
            param_type = ParamType.COOKIE

        return ParameterDefinition(
            param_type=param_type,
            field_name=field_name,
            field_alias=field_alias,
            default_value=default_value,
            is_required=is_required and (default_value is None and not allow_none),
            is_sequence=is_sequence,
        )

    @classmethod
    def _validate_dependency_data(
        cls,
        expected_form_data: Optional[Tuple[RequestEncodingType, ModelField]],
        dependency_kwargs_model: "KwargsModel",
    ) -> None:
        """Validates that the 'data' kwarg is compatible across
        dependencies."""
        if (expected_form_data and not dependency_kwargs_model.expected_form_data) or (
            not expected_form_data and dependency_kwargs_model.expected_form_data
        ):
            raise ImproperlyConfiguredException(
                "Dependencies have incompatible 'data' kwarg types: one expects JSON and the other expects form-data"
            )
        if expected_form_data and dependency_kwargs_model.expected_form_data:
            local_media_type, _ = expected_form_data
            dependency_media_type, _ = dependency_kwargs_model.expected_form_data
            if local_media_type != dependency_media_type:
                raise ImproperlyConfiguredException(
                    "Dependencies have incompatible form-data encoding: one expects url-encoded and the other expects multi-part"
                )

    @classmethod
    def _validate_raw_kwargs(
        cls,
        path_parameters: Set[str],
        dependencies: Dict[str, Provide],
        model_fields: Dict[str, ModelField],
        layered_parameters: Dict[str, ModelField],
    ) -> None:
        """Validates that there are no ambiguous kwargs, that is, kwargs
        declared using the same key in different places."""
        dependency_keys = set(dependencies.keys())

        parameter_names = {
            *(
                k
                for k, f in model_fields.items()
                if f.field_info.extra.get(ParamType.QUERY)
                or f.field_info.extra.get(ParamType.HEADER)
                or f.field_info.extra.get(ParamType.COOKIE)
            ),
            *list(layered_parameters.keys()),
        }

        for intersection in (
            path_parameters.intersection(dependency_keys)
            or path_parameters.intersection(parameter_names)
            or dependency_keys.intersection(parameter_names)
        ):
            if intersection:
                raise ImproperlyConfiguredException(
                    f"Kwarg resolution ambiguity detected for the following keys: {', '.join(intersection)}. "
                    f"Make sure to use distinct keys for your dependencies, path parameters and aliased parameters."
                )

        used_reserved_kwargs = {*parameter_names, *path_parameters, *dependency_keys}.intersection(RESERVED_KWARGS)
        if used_reserved_kwargs:
            raise ImproperlyConfiguredException(
                f"Reserved kwargs ({', '.join(RESERVED_KWARGS)}) cannot be used for dependencies and parameter arguments. "
                f"The following kwargs have been used: {', '.join(used_reserved_kwargs)}"
            )

    def _sequence_or_scalar_param(self, key: str, value: List[str]) -> Union[str, List[str]]:
        """Returns the first element of 'value' if we expect it to be a scalar
        value (appears in self.sequence_query_parameter_names) and it contains
        only a single element."""
        return value[0] if key not in self.sequence_query_parameter_names and len(value) == 1 else value

    async def _get_request_data(self, request: "Request") -> Any:
        """
        Retrieves the data - either json data or form data - from the request
        """
        if self.expected_form_data:
            media_type, model_field = self.expected_form_data
            form_data = await request.form()
            parsed_form = parse_form_data(media_type=media_type, form_data=form_data, field=model_field)
            return parsed_form if parsed_form or not self.is_data_optional else None
        return await request.json()<|MERGE_RESOLUTION|>--- conflicted
+++ resolved
@@ -410,10 +410,7 @@
     ) -> Any:
         """Recursively resolve the dependency graph."""
         signature_model = get_signature_model(dependency.provide)
-        for sub_dependency in dependency.dependencies:
-            kwargs[sub_dependency.key] = await self.resolve_dependency(
-                dependency=sub_dependency, connection=connection, **kwargs
-            )
+        await resolve_dependencies_concurrently(self, dependency.dependencies, connection, kwargs)
         dependency_kwargs = signature_model.parse_values_from_connection_kwargs(connection=connection, **kwargs)
         return await dependency.provide(**dependency_kwargs)
 
@@ -430,12 +427,6 @@
 
         Returns:
         """
-<<<<<<< HEAD
-        signature_model = get_signature_model(dependency.provide)
-        await resolve_dependencies_concurrently(self, dependency.dependencies, connection, kwargs)
-        dependency_kwargs = signature_model.parse_values_from_connection_kwargs(connection=connection, **kwargs)
-        return await dependency.provide(**dependency_kwargs)
-=======
         if dependency.provide.cache_per_request:
             async with dependency.provide.lock:
                 cache = connection.state.setdefault("_dependency_cache", {})
@@ -447,7 +438,6 @@
                 return value
         else:
             return await self._resolve_dependency(dependency, connection, **kwargs)
->>>>>>> 182efb7f
 
     @classmethod
     def _create_dependency_graph(cls, key: str, dependencies: Dict[str, Provide]) -> Dependency:
