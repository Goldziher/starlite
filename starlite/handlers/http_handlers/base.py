from __future__ import annotations

from enum import Enum
from inspect import Signature
from typing import TYPE_CHECKING, AnyStr, Mapping, cast

from starlite._layers.utils import narrow_response_cookies, narrow_response_headers
from starlite._signature.utils import get_signature_model
from starlite.constants import REDIRECT_STATUS_CODES
from starlite.datastructures.cookie import Cookie
from starlite.datastructures.response_header import ResponseHeader
from starlite.enums import HttpMethod, MediaType
from starlite.exceptions import (
    HTTPException,
    ImproperlyConfiguredException,
    ValidationException,
)
from starlite.handlers.base import BaseRouteHandler
from starlite.handlers.http_handlers._utils import (
    create_data_handler,
    create_generic_asgi_response_handler,
    create_response_container_handler,
    create_response_handler,
    get_default_status_code,
    normalize_http_method,
)
from starlite.response import FileResponse, Response
from starlite.response_containers import File, Redirect, ResponseContainer
from starlite.status_codes import HTTP_204_NO_CONTENT, HTTP_304_NOT_MODIFIED
from starlite.types import (
    AfterRequestHookHandler,
    AfterResponseHookHandler,
    AnyCallable,
    ASGIApp,
    BeforeRequestHookHandler,
    CacheKeyBuilder,
    Empty,
    EmptyType,
    ExceptionHandlersMap,
    Guard,
    Method,
    Middleware,
    ResponseCookies,
    ResponseHeaders,
    ResponseType,
    TypeEncodersMap,
)
from starlite.utils import AsyncCallable, Ref, is_async_callable, is_class_and_subclass

if TYPE_CHECKING:
    from typing import Any, Awaitable, Callable, Sequence

    from starlite.app import Starlite
    from starlite.background_tasks import BackgroundTask, BackgroundTasks
    from starlite.connection import Request
    from starlite.datastructures import CacheControlHeader, ETag
    from starlite.datastructures.headers import Header
    from starlite.di import Provide
<<<<<<< HEAD
    from starlite.dto import AbstractDTO
=======
    from starlite.openapi.datastructures import ResponseSpec
    from starlite.openapi.spec import SecurityRequirement
>>>>>>> 4cf7249b
    from starlite.plugins import SerializationPluginProtocol
    from starlite.types import MaybePartial  # noqa: F401

__all__ = ("HTTPRouteHandler", "route")


class HTTPRouteHandler(BaseRouteHandler["HTTPRouteHandler"]):
    """HTTP Route Decorator.

    Use this decorator to decorate an HTTP handler with multiple methods.
    """

    __slots__ = (
        "_resolved_after_response",
        "_resolved_before_request",
        "_resolved_data_dto",
        "_resolved_response_handler",
        "_resolved_return_dto",
        "after_request",
        "after_response",
        "background",
        "before_request",
        "cache",
        "cache_control",
        "cache_key_builder",
        "content_encoding",
        "content_media_type",
        "data_dto",
        "deprecated",
        "description",
        "etag",
        "has_sync_callable",
        "http_methods",
        "include_in_schema",
        "media_type",
        "operation_id",
        "raises",
        "response_class",
        "response_cookies",
        "response_description",
        "response_headers",
        "responses",
        "return_dto",
        "security",
        "status_code",
        "summary",
        "sync_to_thread",
        "tags",
        "template_name",
    )

    has_sync_callable: bool

    def __init__(
        self,
        path: str | Sequence[str] | None = None,
        *,
        after_request: AfterRequestHookHandler | None = None,
        after_response: AfterResponseHookHandler | None = None,
        background: BackgroundTask | BackgroundTasks | None = None,
        before_request: BeforeRequestHookHandler | None = None,
        cache: bool | int = False,
        cache_control: CacheControlHeader | None = None,
        cache_key_builder: CacheKeyBuilder | None = None,
        data_dto: type[AbstractDTO] | None | EmptyType = Empty,
        dependencies: Mapping[str, Provide] | None = None,
        etag: ETag | None = None,
        exception_handlers: ExceptionHandlersMap | None = None,
        guards: Sequence[Guard] | None = None,
        http_method: HttpMethod | Method | Sequence[HttpMethod | Method],
        media_type: MediaType | str | None = None,
        middleware: Sequence[Middleware] | None = None,
        name: str | None = None,
        opt: Mapping[str, Any] | None = None,
        response_class: ResponseType | None = None,
        response_cookies: ResponseCookies | None = None,
        response_headers: ResponseHeaders | None = None,
        return_dto: type[AbstractDTO] | None | EmptyType = Empty,
        status_code: int | None = None,
        sync_to_thread: bool = False,
        # OpenAPI related attributes
        content_encoding: str | None = None,
        content_media_type: str | None = None,
        deprecated: bool = False,
        description: str | None = None,
        include_in_schema: bool = True,
        operation_id: str | None = None,
        raises: Sequence[type[HTTPException]] | None = None,
        response_description: str | None = None,
        responses: Mapping[int, ResponseSpec] | None = None,
        security: Sequence[SecurityRequirement] | None = None,
        summary: str | None = None,
        tags: Sequence[str] | None = None,
        type_encoders: TypeEncodersMap | None = None,
        **kwargs: Any,
    ) -> None:
        """Initialize ``HTTPRouteHandler``.

        Args:
            path: A path fragment for the route handler function or a sequence of path fragments.
                If not given defaults to ``/``
            after_request: A sync or async function executed before a :class:`Request <.connection.Request>` is passed
                to any route handler. If this function returns a value, the request will not reach the route handler,
                and instead this value will be used.
            after_response: A sync or async function called after the response has been awaited. It receives the
                :class:`Request <.connection.Request>` object and should not return any values.
            background: A :class:`BackgroundTask <.background_tasks.BackgroundTask>` instance or
                :class:`BackgroundTasks <.background_tasks.BackgroundTasks>` to execute after the response is finished.
                Defaults to ``None``.
            before_request: A sync or async function called immediately before calling the route handler. Receives
                the :class:`Request <.connection.Request>` instance and any non-``None`` return value is used for the
                response, bypassing the route handler.
            cache: Enables response caching if configured on the application level. Valid values are ``True`` or a
                number of seconds (e.g. ``120``) to cache the response.
            cache_control: A ``cache-control`` header of type
                :class:`CacheControlHeader <.datastructures.CacheControlHeader>` that will be added to the response.
            cache_key_builder: A :class:`cache-key builder function <.types.CacheKeyBuilder>`. Allows for customization
                of the cache key if caching is configured on the application level.
            data_dto: DTO type to use for deserializing and validating inbound request data.
            dependencies: A string keyed mapping of dependency :class:`Provider <.di.Provide>` instances.
            etag: An ``etag`` header of type :class:`ETag <.datastructures.ETag>` that will be added to the response.
            exception_handlers: A mapping of status codes and/or exception types to handler functions.
            guards: A sequence of :class:`Guard <.types.Guard>` callables.
            http_method: An :class:`http method string <.types.Method>`, a member of the enum
                :class:`HttpMethod <.enums.HttpMethod>` or a list of these that correlates to the methods the route
                handler function should handle.
            media_type: A member of the :class:`MediaType <.enums.MediaType>` enum or a string with a valid IANA
                Media-Type.
            middleware: A sequence of :class:`Middleware <.types.Middleware>`.
            name: A string identifying the route handler.
            opt: A string keyed mapping of arbitrary values that can be accessed in :class:`Guards <.types.Guard>` or
                wherever you have access to :class:`Request <.connection.Request>` or
                :class:`ASGI Scope <.types.Scope>`.
            response_class: A custom subclass of :class:`Response <.response.Response>` to be used as route handler's
                default response.
            response_cookies: A sequence of :class:`Cookie <.datastructures.Cookie>` instances.
            response_headers: A string keyed mapping of :class:`ResponseHeader <.datastructures.ResponseHeader>`
                instances.
            responses: A mapping of additional status codes and a description of their expected content.
                This information will be included in the OpenAPI schema
            return_dto: DTO type to use for deserializing and validating inbound request data.
            status_code: An http status code for the response. Defaults to ``200`` for mixed method or ``GET``, ``PUT`` and
                ``PATCH``, ``201`` for ``POST`` and ``204`` for ``DELETE``.
            sync_to_thread: A boolean dictating whether the handler function will be executed in a worker thread or the
                main event loop. This has an effect only for sync handler functions. See using sync handler functions.
            content_encoding: A string describing the encoding of the content, e.g. ``"base64"``.
            content_media_type: A string designating the media-type of the content, e.g. ``"image/png"``.
            deprecated:  A boolean dictating whether this route should be marked as deprecated in the OpenAPI schema.
            description: Text used for the route's schema description section.
            include_in_schema: A boolean flag dictating whether  the route handler should be documented in the OpenAPI schema.
            operation_id: An identifier used for the route's schema operationId. Defaults to the ``__name__`` of the wrapped function.
            raises:  A list of exception classes extending from starlite.HttpException that is used for the OpenAPI documentation.
                This list should describe all exceptions raised within the route handler's function/method. The Starlite
                ValidationException will be added automatically for the schema if any validation is involved.
            response_description: Text used for the route's response schema description section.
            security: A sequence of dictionaries that contain information about which security scheme can be used on the endpoint.
            summary: Text used for the route's schema summary section.
            tags: A sequence of string tags that will be appended to the OpenAPI schema.
            type_encoders: A mapping of types to callables that transform them into types supported for serialization.
            **kwargs: Any additional kwarg - will be set in the opt dictionary.
        """
        if not http_method:
            raise ImproperlyConfiguredException("An http_method kwarg is required")

        self.http_methods = normalize_http_method(http_methods=http_method)
        self.status_code = status_code or get_default_status_code(http_methods=self.http_methods)

        super().__init__(
            path,
            dependencies=dependencies,
            exception_handlers=exception_handlers,
            guards=guards,
            middleware=middleware,
            name=name,
            opt=opt,
            type_encoders=type_encoders,
            **kwargs,
        )

        self.after_request = AsyncCallable(after_request) if after_request else None  # type: ignore[arg-type]
        self.after_response = AsyncCallable(after_response) if after_response else None
        self.background = background
        self.before_request = AsyncCallable(before_request) if before_request else None
        self.cache = cache
        self.cache_control = cache_control
        self.cache_key_builder = cache_key_builder
        self.data_dto = data_dto
        self.etag = etag
        self.media_type: MediaType | str = media_type or ""
        self.response_class = response_class
        self.return_dto = return_dto

        self.response_cookies: Sequence[Cookie] | None = narrow_response_cookies(response_cookies)
        self.response_headers: Sequence[ResponseHeader] | None = narrow_response_headers(response_headers)

        self.sync_to_thread = sync_to_thread
        # OpenAPI related attributes
        self.content_encoding = content_encoding
        self.content_media_type = content_media_type
        self.deprecated = deprecated
        self.description = description
        self.include_in_schema = include_in_schema
        self.operation_id = operation_id
        self.raises = raises
        self.response_description = response_description
        self.summary = summary
        self.tags = tags
        self.security = security
        self.responses = responses
        # memoized attributes, defaulted to Empty
        self._resolved_after_response: AfterResponseHookHandler | None | EmptyType = Empty
        self._resolved_before_request: BeforeRequestHookHandler | None | EmptyType = Empty
        self._resolved_data_dto: type[AbstractDTO] | None | EmptyType = Empty
        self._resolved_response_handler: Callable[[Any], Awaitable[ASGIApp]] | EmptyType = Empty
        self._resolved_return_dto: type[AbstractDTO] | None | EmptyType = Empty

    def __call__(self, fn: AnyCallable) -> HTTPRouteHandler:
        """Replace a function with itself."""
        self.fn = Ref["MaybePartial[AnyCallable]"](fn)
        self.signature = Signature.from_callable(fn)
        self._validate_handler_function()

        if not self.media_type:
            if self.signature.return_annotation in {str, bytes, AnyStr, Redirect, File} or any(
                is_class_and_subclass(self.signature.return_annotation, t_type) for t_type in (str, bytes)  # type: ignore
            ):
                self.media_type = MediaType.TEXT
            else:
                self.media_type = MediaType.JSON

        return self

    def resolve_response_class(self) -> type[Response]:
        """Return the closest custom Response class in the owner graph or the default Response class.

        This method is memoized so the computation occurs only once.

        Returns:
            The default :class:`Response <.response.Response>` class for the route handler.
        """
        for layer in list(reversed(self.ownership_layers)):
            if layer.response_class is not None:
                return layer.response_class
        return Response

    def resolve_response_headers(self) -> frozenset[ResponseHeader]:
        """Return all header parameters in the scope of the handler function.

        Returns:
            A dictionary mapping keys to :class:`ResponseHeader <.datastructures.ResponseHeader>` instances.
        """
        resolved_response_headers: dict[str, ResponseHeader] = {}

        for layer in self.ownership_layers:
            if layer_response_headers := layer.response_headers:
                if isinstance(layer_response_headers, Mapping):
                    # this can't happen unless you manually set response_headers on an instance, which would result in a
                    # type-checking error on everything but the controller. We cover this case nevertheless
                    resolved_response_headers.update(
                        {name: ResponseHeader(name=name, value=value) for name, value in layer_response_headers.items()}
                    )
                else:
                    resolved_response_headers.update({h.name: h for h in layer_response_headers})
            for extra_header in ("cache_control", "etag"):
                header_model: Header | None = getattr(layer, extra_header, None)
                if header_model:
                    resolved_response_headers[header_model.HEADER_NAME] = ResponseHeader(
                        name=header_model.HEADER_NAME,
                        value=header_model.to_header(),
                        documentation_only=header_model.documentation_only,
                    )

        return frozenset(resolved_response_headers.values())

    def resolve_response_cookies(self) -> frozenset[Cookie]:
        """Return a list of Cookie instances. Filters the list to ensure each cookie key is unique.

        Returns:
            A list of :class:`Cookie <.datastructures.Cookie>` instances.
        """
        response_cookies: set[Cookie] = set()
        for layer in reversed(self.ownership_layers):
            if layer_response_cookies := layer.response_cookies:
                if isinstance(layer_response_cookies, Mapping):
                    # this can't happen unless you manually set response_cookies on an instance, which would result in a
                    # type-checking error on everything but the controller. We cover this case nevertheless
                    response_cookies.update(
                        {Cookie(key=key, value=value) for key, value in layer_response_cookies.items()}
                    )
                else:
                    response_cookies.update(layer_response_cookies)
        return frozenset(response_cookies)

    def resolve_before_request(self) -> BeforeRequestHookHandler | None:
        """Resolve the before_handler handler by starting from the route handler and moving up.

        If a handler is found it is returned, otherwise None is set.
        This method is memoized so the computation occurs only once.

        Returns:
            An optional :class:`before request lifecycle hook handler <.types.BeforeRequestHookHandler>`
        """
        if self._resolved_before_request is Empty:
            before_request_handlers: list[AsyncCallable] = [
                layer.before_request for layer in self.ownership_layers if layer.before_request  # type: ignore[misc]
            ]
            self._resolved_before_request = cast(
                "BeforeRequestHookHandler | None",
                before_request_handlers[-1] if before_request_handlers else None,
            )
        return self._resolved_before_request

    def resolve_after_response(self) -> AfterResponseHookHandler | None:
        """Resolve the after_response handler by starting from the route handler and moving up.

        If a handler is found it is returned, otherwise None is set.
        This method is memoized so the computation occurs only once.

        Returns:
            An optional :class:`after response lifecycle hook handler <.types.AfterResponseHookHandler>`
        """
        if self._resolved_after_response is Empty:
            after_response_handlers: list[AsyncCallable] = [
                layer.after_response for layer in self.ownership_layers if layer.after_response  # type: ignore[misc]
            ]
            self._resolved_after_response = cast(
                "AfterResponseHookHandler | None",
                after_response_handlers[-1] if after_response_handlers else None,
            )

        return cast("AfterResponseHookHandler | None", self._resolved_after_response)

    def resolve_response_handler(
        self,
    ) -> Callable[[Any], Awaitable[ASGIApp]]:
        """Resolve the response_handler function for the route handler.

        This method is memoized so the computation occurs only once.

        Returns:
            Async Callable to handle an HTTP Request
        """
        if self._resolved_response_handler is Empty:
            after_request_handlers: list[AsyncCallable] = [
                layer.after_request for layer in self.ownership_layers if layer.after_request  # type: ignore[misc]
            ]
            after_request = cast(
                "AfterRequestHookHandler | None",
                after_request_handlers[-1] if after_request_handlers else None,
            )

            media_type = self.media_type.value if isinstance(self.media_type, Enum) else self.media_type
            response_class = self.resolve_response_class()
            headers = self.resolve_response_headers()
            cookies = self.resolve_response_cookies()
            type_encoders = self.resolve_type_encoders()

            return_annotation = get_signature_model(self).return_annotation

            if is_class_and_subclass(return_annotation, ResponseContainer):  # type: ignore
                handler = create_response_container_handler(
                    after_request=after_request,
                    cookies=cookies,
                    headers=headers,
                    media_type=media_type,
                    status_code=self.status_code,
                )

            elif is_class_and_subclass(return_annotation, Response):
                handler = create_response_handler(cookies=cookies, after_request=after_request)

            elif is_async_callable(return_annotation) or return_annotation is ASGIApp:
                handler = create_generic_asgi_response_handler(cookies=cookies, after_request=after_request)

            else:
                handler = create_data_handler(
                    after_request=after_request,
                    background=self.background,
                    cookies=cookies,
                    headers=headers,
                    media_type=media_type,
                    response_class=response_class,
                    status_code=self.status_code,
                    type_encoders=type_encoders,
                )

            self._resolved_response_handler = handler
        return self._resolved_response_handler  # type:ignore[return-value]

    def resolve_data_dto(self) -> type[AbstractDTO] | None:
        """Resolve the data_dto by starting from the route handler and moving up.

        If a handler is found it is returned, otherwise None is set.
        This method is memoized so the computation occurs only once.

        Returns:
            An optional :class:`DTO type <starlite.types.AfterResponseHookHandler>`
        """
        if self._resolved_data_dto is Empty:
            data_dtos: list[type[AbstractDTO] | None] = [
                layer_dto_type  # type:ignore[misc]
                for layer in self.ownership_layers
                if (layer_dto_type := layer.data_dto) is not Empty
            ]
            self._resolved_data_dto = data_dtos[-1] if data_dtos else None

        return cast("type[AbstractDTO] | None", self._resolved_data_dto)

    def resolve_return_dto(self) -> type[AbstractDTO] | None:
        """Resolve the return_dto by starting from the route handler and moving up.

        If a handler is found it is returned, otherwise None is set.
        This method is memoized so the computation occurs only once.

        Returns:
            An optional :class:`after response lifecycle hook handler <starlite.types.AfterResponseHookHandler>`
        """
        if self._resolved_return_dto is Empty:
            return_dtos: list[type[AbstractDTO] | None] = [
                layer_dto_type  # type:ignore[misc]
                for layer in self.ownership_layers
                if (layer_dto_type := layer.return_dto) is not Empty
            ]
            self._resolved_return_dto = return_dtos[-1] if return_dtos else None

        return cast("type[AbstractDTO] | None", self._resolved_return_dto)

    async def to_response(
        self, app: "Starlite", data: Any, plugins: list["SerializationPluginProtocol"], request: "Request"
    ) -> "ASGIApp":
        """Return a :class:`Response <.response.Response>` from the handler by resolving and calling it.

        Args:
            app: The :class:`Starlite <.app.Starlite>` app instance
            data: Either an instance of a :class:`ResponseContainer <.response_containers.ResponseContainer>`,
                a Response instance or an arbitrary value.
            plugins: An optional mapping of plugins
            request: A :class:`Request <.connection.Request>` instance

        Returns:
            A Response instance
        """
        response_handler = self.resolve_response_handler()
        return await response_handler(app=app, data=data, plugins=plugins, request=request, return_dto=self.resolve_return_dto())  # type: ignore

    def _validate_handler_function(self) -> None:
        """Validate the route handler function once it is set by inspecting its return annotations."""
        super()._validate_handler_function()

        if self.signature.return_annotation is Signature.empty:
            raise ImproperlyConfiguredException(
                "A return value of a route handler function should be type annotated."
                "If your function doesn't return a value, annotate it as returning 'None'."
            )

        if (
            self.status_code < 200 or self.status_code in {HTTP_204_NO_CONTENT, HTTP_304_NOT_MODIFIED}
        ) and self.signature.return_annotation not in {None, "None"}:
            raise ImproperlyConfiguredException(
                "A status code 204, 304 or in the range below 200 does not support a response body."
                "If the function should return a value, change the route handler status code to an appropriate value.",
            )

        if (
            is_class_and_subclass(self.signature.return_annotation, Redirect)
            and self.status_code not in REDIRECT_STATUS_CODES
        ):
            raise ValidationException(
                f"Redirect responses should have one of "
                f"the following status codes: {', '.join([str(s) for s in REDIRECT_STATUS_CODES])}"
            )

        if (
            is_class_and_subclass(self.signature.return_annotation, File)
            or is_class_and_subclass(self.signature.return_annotation, FileResponse)
        ) and self.media_type in (
            MediaType.JSON,
            MediaType.HTML,
        ):
            self.media_type = MediaType.TEXT

        if "socket" in self.signature.parameters:
            raise ImproperlyConfiguredException("The 'socket' kwarg is not supported with http handlers")

        if "data" in self.signature.parameters and "GET" in self.http_methods:
            raise ImproperlyConfiguredException("'data' kwarg is unsupported for 'GET' request handlers")


route = HTTPRouteHandler<|MERGE_RESOLUTION|>--- conflicted
+++ resolved
@@ -56,12 +56,9 @@
     from starlite.datastructures import CacheControlHeader, ETag
     from starlite.datastructures.headers import Header
     from starlite.di import Provide
-<<<<<<< HEAD
     from starlite.dto import AbstractDTO
-=======
     from starlite.openapi.datastructures import ResponseSpec
     from starlite.openapi.spec import SecurityRequirement
->>>>>>> 4cf7249b
     from starlite.plugins import SerializationPluginProtocol
     from starlite.types import MaybePartial  # noqa: F401
 
