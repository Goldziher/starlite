--- conflicted
+++ resolved
@@ -177,14 +177,9 @@
                 :class:`CacheControlHeader <.datastructures.CacheControlHeader>` that will be added to the response.
             cache_key_builder: A :class:`cache-key builder function <.types.CacheKeyBuilder>`. Allows for customization
                 of the cache key if caching is configured on the application level.
-<<<<<<< HEAD
             data_dto: DTO type to use for deserializing and validating inbound request data.
-            dependencies: A string keyed mapping of dependency :class:`Provider <starlite.datastructures.Provide>` instances.
-            etag: An ``etag`` header of type :class:`ETag <starlite.datastructures.ETag>` that will be added to the response.
-=======
             dependencies: A string keyed mapping of dependency :class:`Provider <.di.Provide>` instances.
             etag: An ``etag`` header of type :class:`ETag <.datastructures.ETag>` that will be added to the response.
->>>>>>> 104edd80
             exception_handlers: A mapping of status codes and/or exception types to handler functions.
             guards: A sequence of :class:`Guard <.types.Guard>` callables.
             http_method: An :class:`http method string <.types.Method>`, a member of the enum
