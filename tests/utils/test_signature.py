--- conflicted
+++ resolved
@@ -23,8 +23,6 @@
     get_fn_type_hints,
     infer_request_encoding_from_parameter,
 )
-
-T = TypeVar("T")
 
 T = TypeVar("T")
 
@@ -376,9 +374,6 @@
     assert ParsedType(List[int]) == ParsedType(List[int])
     assert ParsedType(List[int]) != ParsedType(List[str])
     assert ParsedType(List[str]) != ParsedType(Tuple[str])
-<<<<<<< HEAD
-    assert ParsedType(Optional[str]) == ParsedType(Union[str, None])
-=======
     assert ParsedType(Optional[str]) == ParsedType(Union[str, None])
 
 
@@ -394,5 +389,4 @@
     annotation: Any, default: Any, expected: RequestEncodingType
 ) -> None:
     """Test infer_request_encoding_type_from_parameter."""
-    assert infer_request_encoding_from_parameter(ParsedParameter("foo", default, ParsedType(annotation))) == expected
->>>>>>> 865f7309
+    assert infer_request_encoding_from_parameter(ParsedParameter("foo", default, ParsedType(annotation))) == expected