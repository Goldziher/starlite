--- conflicted
+++ resolved
@@ -86,13 +86,7 @@
         openapi_config=DEFAULT_OPENAPI_CONFIG,
     ) as client:
         handler = client.app.openapi_schema.paths["/test/{path_param}"]
-<<<<<<< HEAD
-        data = {
-            param.name: {"in": param.param_in, EXTRA_KEY_REQUIRED: param.required} for param in handler.get.parameters
-        }
-=======
         data = {param.name: {"in": param.param_in, "required": param.required} for param in handler.get.parameters}
->>>>>>> 1cffdb36
         assert data == {
             "path_param": {"in": ParamType.PATH, "required": True},
             "header_param": {"in": ParamType.HEADER, "required": False},
