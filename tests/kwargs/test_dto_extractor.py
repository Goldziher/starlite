from __future__ import annotations

from unittest.mock import AsyncMock

from litestar._kwargs.extractors import create_dto_extractor
from tests.dto import MockDTO, Model


<<<<<<< HEAD
async def test_create_dto_extractor_not_dto_annotated() -> None:
    parsed_parameter = ParsedParameter(
        name="data",
        default=Empty,
        parsed_type=ParsedType(Model),
    )
    extractor = create_dto_extractor(parsed_parameter, MockDTO)
    assert await extractor(AsyncMock()) == Model(a=1, b="2")


async def test_create_dto_extractor_dto_annotated() -> None:
    parsed_parameter = ParsedParameter(
        name="data",
        default=Empty,
        parsed_type=ParsedType(MockDTO),
    )
    extractor = create_dto_extractor(parsed_parameter, MockDTO)
    assert isinstance(await extractor(AsyncMock()), MockDTO)
=======
async def test_create_dto_extractor() -> None:
    extractor = create_dto_extractor(MockDTO)
    assert await extractor(AsyncMock()) == Model(a=1, b="2")
>>>>>>> 11512ace
<|MERGE_RESOLUTION|>--- conflicted
+++ resolved
@@ -6,27 +6,6 @@
 from tests.dto import MockDTO, Model
 
 
-<<<<<<< HEAD
-async def test_create_dto_extractor_not_dto_annotated() -> None:
-    parsed_parameter = ParsedParameter(
-        name="data",
-        default=Empty,
-        parsed_type=ParsedType(Model),
-    )
-    extractor = create_dto_extractor(parsed_parameter, MockDTO)
-    assert await extractor(AsyncMock()) == Model(a=1, b="2")
-
-
-async def test_create_dto_extractor_dto_annotated() -> None:
-    parsed_parameter = ParsedParameter(
-        name="data",
-        default=Empty,
-        parsed_type=ParsedType(MockDTO),
-    )
-    extractor = create_dto_extractor(parsed_parameter, MockDTO)
-    assert isinstance(await extractor(AsyncMock()), MockDTO)
-=======
 async def test_create_dto_extractor() -> None:
     extractor = create_dto_extractor(MockDTO)
-    assert await extractor(AsyncMock()) == Model(a=1, b="2")
->>>>>>> 11512ace
+    assert await extractor(AsyncMock()) == Model(a=1, b="2")