--- conflicted
+++ resolved
@@ -7,10 +7,6 @@
 from pydantic import BaseModel, Field
 from pydantic.dataclasses import dataclass as pydantic_dataclass
 from pydantic_factories import ModelFactory
-<<<<<<< HEAD
-from sqlalchemy.orm import declarative_base
-=======
->>>>>>> f237b6e6
 from typing_extensions import TypedDict
 
 
