--- conflicted
+++ resolved
@@ -1,9 +1,5 @@
-<<<<<<< HEAD
-from typing import TYPE_CHECKING, Any, Iterable, List, Literal, Optional, Sequence, cast
+from typing import TYPE_CHECKING, Any, Iterable, List, Literal, Optional, Sequence
 from unittest.mock import MagicMock
-=======
-from typing import TYPE_CHECKING, Any, Iterable, List, Literal, Optional, Sequence
->>>>>>> b0868be8
 
 import pytest
 from pydantic import BaseModel
