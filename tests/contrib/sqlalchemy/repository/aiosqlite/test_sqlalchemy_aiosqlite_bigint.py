"""Unit tests for the SQLAlchemy Repository implementation."""
from __future__ import annotations

from pathlib import Path
from typing import Any, AsyncGenerator

import pytest
from sqlalchemy import NullPool
from sqlalchemy.ext.asyncio import (
    AsyncEngine,
    AsyncSession,
    async_sessionmaker,
    create_async_engine,
)

<<<<<<< HEAD
from tests.contrib.sqlalchemy.models_bigint import (
    AuthorAsyncRepository,
    BookAsyncRepository,
    RuleAsyncRepository,
)
=======
from tests.contrib.sqlalchemy.models_bigint import AuthorAsyncRepository, BookAsyncRepository
>>>>>>> 3cc3120e
from tests.contrib.sqlalchemy.repository import sqlalchemy_async_bigint_tests as st

pytestmark = pytest.mark.sqlalchemy_aiosqlite


@pytest.fixture(name="engine")
async def fx_engine(tmp_path: Path) -> AsyncGenerator[AsyncEngine, None]:
    """SQLite engine for end-to-end testing.

    Returns:
        Async SQLAlchemy engine instance.
    """
    engine = create_async_engine(
        f"sqlite+aiosqlite:///{tmp_path}/test.db",
        echo=True,
        poolclass=NullPool,
    )
    try:
        yield engine
    finally:
        await engine.dispose()


@pytest.fixture(
    name="session",
)
async def fx_session(
    engine: AsyncEngine,
    raw_authors_bigint: list[dict[str, Any]],
    raw_books_bigint: list[dict[str, Any]],
    raw_rules_bigint: list[dict[str, Any]],
) -> AsyncGenerator[AsyncSession, None]:
    session = async_sessionmaker(bind=engine)()
    await st.seed_db(engine, raw_authors_bigint, raw_books_bigint, raw_rules_bigint)
    try:
        yield session
    finally:
        await session.rollback()
        await session.close()


@pytest.fixture(name="author_repo")
def fx_author_repo(session: AsyncSession) -> AuthorAsyncRepository:
    return AuthorAsyncRepository(session=session)


@pytest.fixture(name="book_repo")
def fx_book_repo(session: AsyncSession) -> BookAsyncRepository:
    return BookAsyncRepository(session=session)


<<<<<<< HEAD
@pytest.mark.sqlalchemy_aiosqlite
@pytest.fixture(name="rule_repo")
def fx_rule_repo(session: AsyncSession) -> RuleAsyncRepository:
    return RuleAsyncRepository(session=session)


@pytest.mark.sqlalchemy_aiosqlite
=======
>>>>>>> 3cc3120e
def test_filter_by_kwargs_with_incorrect_attribute_name(author_repo: AuthorAsyncRepository) -> None:
    """Test SQLALchemy filter by kwargs with invalid column name.

    Args:
        author_repo (AuthorRepository): The author mock repository
    """
    st.test_filter_by_kwargs_with_incorrect_attribute_name(author_repo=author_repo)


async def test_repo_count_method(author_repo: AuthorAsyncRepository) -> None:
    """Test SQLALchemy count.

    Args:
        author_repo (AuthorRepository): The author mock repository
    """
    await st.test_repo_count_method(author_repo=author_repo)


async def test_repo_list_and_count_method(
    raw_authors_bigint: list[dict[str, Any]], author_repo: AuthorAsyncRepository
) -> None:
    """Test SQLALchemy list with count.

    Args:
        raw_authors_bigint (list[dict[str, Any]]): list of authors pre-seeded into the mock repository
        author_repo (AuthorRepository): The author mock repository
        raw_stores (list[dict[str, Any]]): list of stores pre-seeded into the mock repository
        store_repo (StoreRepository): The store mock repository
    """
    await st.test_repo_list_and_count_method(raw_authors_bigint=raw_authors_bigint, author_repo=author_repo)


async def test_repo_list_and_count_method_empty(book_repo: BookAsyncRepository) -> None:
    """Test SQLALchemy list with count.

    Args:
        raw_authors_bigint (list[dict[str, Any]]): list of authors pre-seeded into the mock repository
        author_repo (AuthorRepository): The author mock repository
    """

    await st.test_repo_list_and_count_method_empty(book_repo=book_repo)


async def test_repo_list_method(raw_authors_bigint: list[dict[str, Any]], author_repo: AuthorAsyncRepository) -> None:
    """Test SQLALchemy list.

    Args:
        raw_authors_bigint (list[dict[str, Any]]): list of authors pre-seeded into the mock repository
        author_repo (AuthorRepository): The author mock repository
    """
    await st.test_repo_list_method(raw_authors_bigint=raw_authors_bigint, author_repo=author_repo)


async def test_repo_add_method(raw_authors_bigint: list[dict[str, Any]], author_repo: AuthorAsyncRepository) -> None:
    """Test SQLALchemy list.

    Args:
        raw_authors_bigint (list[dict[str, Any]]): list of authors pre-seeded into the mock repository
        author_repo (AuthorRepository): The author mock repository
    """
    await st.test_repo_add_method(raw_authors_bigint=raw_authors_bigint, author_repo=author_repo)


async def test_repo_add_many_method(
    raw_authors_bigint: list[dict[str, Any]], author_repo: AuthorAsyncRepository
) -> None:
    """Test SQLALchemy Add Many.

    Args:
        raw_authors_bigint (list[dict[str, Any]]): list of authors pre-seeded into the mock repository
        author_repo (AuthorRepository): The author mock repository
    """
    await st.test_repo_add_many_method(raw_authors_bigint=raw_authors_bigint, author_repo=author_repo)


async def test_repo_update_many_method(author_repo: AuthorAsyncRepository) -> None:
    """Test SQLALchemy Update Many.

    Args:
        author_repo (AuthorRepository): The author mock repository
    """
    await st.test_repo_update_many_method(author_repo=author_repo)


async def test_repo_exists_method(author_repo: AuthorAsyncRepository) -> None:
    """Test SQLALchemy exists.

    Args:
        author_repo (AuthorRepository): The author mock repository
    """
    await st.test_repo_exists_method(author_repo=author_repo)


async def test_repo_update_method(author_repo: AuthorAsyncRepository) -> None:
    """Test SQLALchemy Update.

    Args:
        author_repo (AuthorRepository): The author mock repository
    """
    await st.test_repo_update_method(author_repo=author_repo)


async def test_repo_delete_method(author_repo: AuthorAsyncRepository) -> None:
    """Test SQLALchemy delete.

    Args:
        author_repo (AuthorRepository): The author mock repository
    """
    await st.test_repo_delete_method(author_repo=author_repo)


async def test_repo_delete_many_method(author_repo: AuthorAsyncRepository) -> None:
    """Test SQLALchemy delete many.

    Args:
        author_repo (AuthorRepository): The author mock repository
    """
    await st.test_repo_delete_many_method(author_repo=author_repo)


async def test_repo_get_method(author_repo: AuthorAsyncRepository) -> None:
    """Test SQLALchemy Get.

    Args:
        author_repo (AuthorRepository): The author mock repository
    """
    await st.test_repo_get_method(author_repo=author_repo)


async def test_repo_get_one_or_none_method(author_repo: AuthorAsyncRepository) -> None:
    """Test SQLALchemy Get One.

    Args:
        author_repo (AuthorRepository): The author mock repository
    """
    await st.test_repo_get_one_or_none_method(author_repo=author_repo)


async def test_repo_get_one_method(author_repo: AuthorAsyncRepository) -> None:
    """Test SQLALchemy Get One.

    Args:
        author_repo (AuthorRepository): The author mock repository
    """
    await st.test_repo_get_one_method(author_repo=author_repo)


async def test_repo_get_or_create_method(author_repo: AuthorAsyncRepository) -> None:
    """Test SQLALchemy Get or create.

    Args:
        author_repo (AuthorRepository): The author mock repository
    """
    await st.test_repo_get_or_create_method(author_repo=author_repo)


async def test_repo_get_or_create_match_filter(author_repo: AuthorAsyncRepository) -> None:
    """Test SQLALchemy Get or create with a match filter

    Args:
        author_repo (AuthorRepository): The author mock repository
    """
    await st.test_repo_get_or_create_match_filter(author_repo=author_repo)


async def test_repo_upsert_method(author_repo: AuthorAsyncRepository) -> None:
    """Test SQLALchemy upsert.

    Args:
        author_repo (AuthorRepository): The author mock repository
    """
    await st.test_repo_upsert_method(author_repo=author_repo)


async def test_repo_filter_before_after(author_repo: AuthorAsyncRepository) -> None:
    """Test SQLALchemy BeforeAfter filter.

    Args:
        author_repo (AuthorRepository): The author mock repository
    """
    await st.test_repo_filter_before_after(author_repo=author_repo)


async def test_repo_filter_search(author_repo: AuthorAsyncRepository) -> None:
    """Test SQLALchemy Search filter.

    Args:
        author_repo (AuthorRepository): The author mock repository
    """
    await st.test_repo_filter_search(author_repo=author_repo)


async def test_repo_filter_order_by(author_repo: AuthorAsyncRepository) -> None:
    """Test SQLALchemy Order By filter.

    Args:
        author_repo (AuthorRepository): The author mock repository
    """
    await st.test_repo_filter_order_by(author_repo=author_repo)


async def test_repo_filter_collection(author_repo: AuthorAsyncRepository) -> None:
    """Test SQLALchemy Collection filter.

    Args:
        author_repo (AuthorRepository): The author mock repository
    """
    await st.test_repo_filter_collection(author_repo=author_repo)


@pytest.mark.sqlalchemy_aiosqlite
async def test_repo_json_methods(
    raw_rules_bigint: list[dict[str, Any]],
    rule_repo: RuleAsyncRepository,
) -> None:
    """Test SQLALchemy Collection filter.

    Args:
        raw_rules_bigint (list[dict[str, Any]]): list of rules pre-seeded into the mock repository
        rule_repo (AuthorAsyncRepository): The rules mock repository
    """
    await st.test_repo_json_methods(raw_rules_bigint=raw_rules_bigint, rule_repo=rule_repo)<|MERGE_RESOLUTION|>--- conflicted
+++ resolved
@@ -12,16 +12,13 @@
     async_sessionmaker,
     create_async_engine,
 )
-
-<<<<<<< HEAD
+ 
 from tests.contrib.sqlalchemy.models_bigint import (
     AuthorAsyncRepository,
     BookAsyncRepository,
     RuleAsyncRepository,
 )
-=======
-from tests.contrib.sqlalchemy.models_bigint import AuthorAsyncRepository, BookAsyncRepository
->>>>>>> 3cc3120e
+ 
 from tests.contrib.sqlalchemy.repository import sqlalchemy_async_bigint_tests as st
 
 pytestmark = pytest.mark.sqlalchemy_aiosqlite
@@ -72,17 +69,12 @@
 def fx_book_repo(session: AsyncSession) -> BookAsyncRepository:
     return BookAsyncRepository(session=session)
 
-
-<<<<<<< HEAD
-@pytest.mark.sqlalchemy_aiosqlite
+  
 @pytest.fixture(name="rule_repo")
 def fx_rule_repo(session: AsyncSession) -> RuleAsyncRepository:
     return RuleAsyncRepository(session=session)
 
 
-@pytest.mark.sqlalchemy_aiosqlite
-=======
->>>>>>> 3cc3120e
 def test_filter_by_kwargs_with_incorrect_attribute_name(author_repo: AuthorAsyncRepository) -> None:
     """Test SQLALchemy filter by kwargs with invalid column name.
 
@@ -292,8 +284,7 @@
     """
     await st.test_repo_filter_collection(author_repo=author_repo)
 
-
-@pytest.mark.sqlalchemy_aiosqlite
+ 
 async def test_repo_json_methods(
     raw_rules_bigint: list[dict[str, Any]],
     rule_repo: RuleAsyncRepository,
