from __future__ import annotations

<<<<<<< HEAD
import json
from asyncio import AbstractEventLoop, get_event_loop_policy
=======
>>>>>>> 3cc3120e
from datetime import datetime
from typing import TYPE_CHECKING, Any
from uuid import UUID

import pytest

if TYPE_CHECKING:
    from pytest import MonkeyPatch


@pytest.fixture(autouse=True)
def _patch_bases(monkeypatch: MonkeyPatch) -> None:
    """Ensure new registry state for every test.

    This prevents errors such as "Table '...' is already defined for
    this MetaData instance...
    """
    from sqlalchemy.orm import DeclarativeBase

    from litestar.contrib.sqlalchemy import base

    class NewUUIDBase(base.UUIDPrimaryKey, base.CommonTableAttributes, DeclarativeBase):
        ...

    class NewUUIDAuditBase(base.UUIDPrimaryKey, base.CommonTableAttributes, base.AuditColumns, DeclarativeBase):
        ...

    class NewBigIntBase(base.BigIntPrimaryKey, base.CommonTableAttributes, DeclarativeBase):
        ...

    class NewBigIntAuditBase(base.BigIntPrimaryKey, base.CommonTableAttributes, base.AuditColumns, DeclarativeBase):
        ...

    monkeypatch.setattr(base, "UUIDBase", NewUUIDBase)
    monkeypatch.setattr(base, "UUIDAuditBase", NewUUIDAuditBase)
    monkeypatch.setattr(base, "BigIntBase", NewBigIntBase)
    monkeypatch.setattr(base, "BigIntAuditBase", NewBigIntAuditBase)


@pytest.fixture(name="raw_authors_uuid")
def fx_raw_authors_uuid() -> list[dict[str, Any]]:
    """Unstructured author representations."""
    return [
        {
            "id": UUID("97108ac1-ffcb-411d-8b1e-d9183399f63b"),
            "name": "Agatha Christie",
            "dob": "1890-09-15",
            "created": "2023-05-01T00:00:00",
            "updated": "2023-05-11T00:00:00",
        },
        {
            "id": "5ef29f3c-3560-4d15-ba6b-a2e5c721e4d2",
            "name": "Leo Tolstoy",
            "dob": "1828-09-09",
            "created": "2023-03-01T00:00:00",
            "updated": "2023-05-15T00:00:00",
        },
    ]


@pytest.fixture(name="raw_books_uuid")
def fx_raw_books_uuid(raw_authors_uuid: list[dict[str, Any]]) -> list[dict[str, Any]]:
    """Unstructured book representations."""
    return [
        {
            "id": UUID("f34545b9-663c-4fce-915d-dd1ae9cea42a"),
            "title": "Murder on the Orient Express",
            "author_id": raw_authors_uuid[0]["id"],
            "author": raw_authors_uuid[0],
        },
    ]


@pytest.fixture(name="raw_log_events_uuid")
def fx_raw_log_events_uuid() -> list[dict[str, Any]]:
    """Unstructured log events representations."""
    return [
        {
            "id": "f34545b9-663c-4fce-915d-dd1ae9cea42a",
            "logged_at": "0001-01-01T00:00:00",
            "payload": {"foo": "bar", "baz": datetime.now()},
            "created": "0001-01-01T00:00:00",
            "updated": "0001-01-01T00:00:00",
        },
    ]


@pytest.fixture(name="raw_rules_uuid")
def fx_raw_rules_uuid() -> list[dict[str, Any]]:
    """Unstructured rules representations."""
    return [
        {
            "id": "f34545b9-663c-4fce-915d-dd1ae9cea42a",
            "name": "Initial loading rule.",
            "config": json.dumps({"url": "https://litestar.dev", "setting_123": 1}),
            "created": "2023-01-01T00:00:00",
            "updated": "2023-02-01T00:00:00",
        },
        {
            "id": "f34545b9-663c-4fce-915d-dd1ae9cea34b",
            "name": "Secondary loading rule.",
            "config": {"url": "https://litestar.dev", "bar": "foo", "setting_123": 4},
            "created": "2023-02-01T00:00:00",
            "updated": "2023-02-01T00:00:00",
        },
    ]


@pytest.fixture(name="raw_authors_bigint")
def fx_raw_authors_bigint() -> list[dict[str, Any]]:
    """Unstructured author representations."""
    return [
        {
            "id": 2023,
            "name": "Agatha Christie",
            "dob": "1890-09-15",
            "created": "2023-05-01T00:00:00",
            "updated": "2023-05-11T00:00:00",
        },
        {
            "id": 2024,
            "name": "Leo Tolstoy",
            "dob": "1828-09-09",
            "created": "2023-03-01T00:00:00",
            "updated": "2023-05-15T00:00:00",
        },
    ]


@pytest.fixture(name="raw_books_bigint")
def fx_raw_books_bigint(raw_authors_bigint: list[dict[str, Any]]) -> list[dict[str, Any]]:
    """Unstructured book representations."""
    return [
        {
            "title": "Murder on the Orient Express",
            "author_id": raw_authors_bigint[0]["id"],
            "author": raw_authors_bigint[0],
        },
    ]


@pytest.fixture(name="raw_log_events_bigint")
def fx_raw_log_events_bigint() -> list[dict[str, Any]]:
    """Unstructured log events representations."""
    return [
        {
            "id": 2025,
            "logged_at": "0001-01-01T00:00:00",
            "payload": {"foo": "bar", "baz": datetime.now()},
            "created": "0001-01-01T00:00:00",
            "updated": "0001-01-01T00:00:00",
        },
    ]


@pytest.fixture(name="raw_rules_bigint")
def fx_raw_rules_bigint() -> list[dict[str, Any]]:
    """Unstructured rules representations."""
    return [
        {
            "id": 2025,
            "name": "Initial loading rule.",
            "config": json.dumps({"url": "https://litestar.dev", "setting_123": 1}),
            "created": "2023-01-01T00:00:00",
            "updated": "2023-02-01T00:00:00",
        },
        {
            "id": 2024,
            "name": "Secondary loading rule.",
            "config": {"url": "https://litestar.dev", "bar": "foo", "setting_123": 4},
            "created": "2023-02-01T00:00:00",
            "updated": "2023-02-01T00:00:00",
        },
    ]<|MERGE_RESOLUTION|>--- conflicted
+++ resolved
@@ -1,10 +1,8 @@
 from __future__ import annotations
-
-<<<<<<< HEAD
+ 
 import json
 from asyncio import AbstractEventLoop, get_event_loop_policy
-=======
->>>>>>> 3cc3120e
+ 
 from datetime import datetime
 from typing import TYPE_CHECKING, Any
 from uuid import UUID
