"""Example domain objects for testing."""
from __future__ import annotations

from datetime import date, datetime
<<<<<<< HEAD
from typing import List
=======
>>>>>>> 27a4f318

from advanced_alchemy import SQLAlchemyAsyncRepository, SQLAlchemySyncRepository
from advanced_alchemy.base import BigIntAuditBase, BigIntBase
from sqlalchemy import Column, FetchedValue, ForeignKey, String, Table, func
from sqlalchemy.orm import Mapped, mapped_column, relationship


class BigIntAuthor(BigIntAuditBase):
    """The Author domain object."""

    name: Mapped[str] = mapped_column(String(length=100))  # pyright: ignore
    dob: Mapped[date] = mapped_column(nullable=True)  # pyright: ignore
    books: Mapped[list[BigIntBook]] = relationship(
        lazy="selectin",
        back_populates="author",
        cascade="all, delete",
    )


class BigIntBook(BigIntBase):
    """The Book domain object."""

    title: Mapped[str] = mapped_column(String(length=250))  # pyright: ignore
    author_id: Mapped[int] = mapped_column(ForeignKey("big_int_author.id"))  # pyright: ignore
    author: Mapped[BigIntAuthor] = relationship(  # pyright: ignore
        lazy="joined",
        innerjoin=True,
        back_populates="books",
    )


class BigIntEventLog(BigIntAuditBase):
    """The event log domain object."""

    logged_at: Mapped[datetime] = mapped_column(default=datetime.now())  # pyright: ignore
    payload: Mapped[dict] = mapped_column(default=lambda: {})  # pyright: ignore


class BigIntModelWithFetchedValue(BigIntBase):
    """The ModelWithFetchedValue BigIntBase."""

    val: Mapped[int]  # pyright: ignore
    updated: Mapped[datetime] = mapped_column(  # pyright: ignore
        server_default=func.current_timestamp(),
        onupdate=func.current_timestamp(),
        server_onupdate=FetchedValue(),
    )


bigint_item_tag = Table(
    "bigint_item_tag",
    BigIntBase.metadata,
    Column("item_id", ForeignKey("big_int_item.id"), primary_key=True),
    Column("tag_id", ForeignKey("big_int_tag.id"), primary_key=True),
)


class BigIntItem(BigIntBase):
    name: Mapped[str] = mapped_column(String(length=50))  # pyright: ignore
    description: Mapped[str] = mapped_column(String(length=100), nullable=True)  # pyright: ignore
    tags: Mapped[list[BigIntTag]] = relationship(secondary=lambda: bigint_item_tag, back_populates="items")


class BigIntTag(BigIntBase):
    """The event log domain object."""

    name: Mapped[str] = mapped_column(String(length=50))  # pyright: ignore
    items: Mapped[list[BigIntItem]] = relationship(secondary=lambda: bigint_item_tag, back_populates="tags")


class BigIntRule(BigIntAuditBase):
    """The rule domain object."""

    name: Mapped[str] = mapped_column(String(length=250))  # pyright: ignore
    config: Mapped[dict] = mapped_column(default=lambda: {})  # pyright: ignore


class RuleAsyncRepository(SQLAlchemyAsyncRepository[BigIntRule]):
    """Rule repository."""

    model_type = BigIntRule


class AuthorAsyncRepository(SQLAlchemyAsyncRepository[BigIntAuthor]):
    """Author repository."""

    model_type = BigIntAuthor


class BookAsyncRepository(SQLAlchemyAsyncRepository[BigIntBook]):
    """Book repository."""

    model_type = BigIntBook


class EventLogAsyncRepository(SQLAlchemyAsyncRepository[BigIntEventLog]):
    """Event log repository."""

    model_type = BigIntEventLog


class ModelWithFetchedValueAsyncRepository(SQLAlchemyAsyncRepository[BigIntModelWithFetchedValue]):
    """BigIntModelWithFetchedValue repository."""

    model_type = BigIntModelWithFetchedValue


class TagAsyncRepository(SQLAlchemyAsyncRepository[BigIntTag]):
    """Tag repository."""

    model_type = BigIntTag


class ItemAsyncRepository(SQLAlchemyAsyncRepository[BigIntItem]):
    """Item repository."""

    model_type = BigIntItem


class AuthorSyncRepository(SQLAlchemySyncRepository[BigIntAuthor]):
    """Author repository."""

    model_type = BigIntAuthor


class BookSyncRepository(SQLAlchemySyncRepository[BigIntBook]):
    """Book repository."""

    model_type = BigIntBook


class EventLogSyncRepository(SQLAlchemySyncRepository[BigIntEventLog]):
    """Event log repository."""

    model_type = BigIntEventLog


class RuleSyncRepository(SQLAlchemySyncRepository[BigIntRule]):
    """Rule repository."""

    model_type = BigIntRule


class ModelWithFetchedValueSyncRepository(SQLAlchemySyncRepository[BigIntModelWithFetchedValue]):
    """ModelWithFetchedValue repository."""

    model_type = BigIntModelWithFetchedValue


class TagSyncRepository(SQLAlchemySyncRepository[BigIntTag]):
    """Tag repository."""

    model_type = BigIntTag


class ItemSyncRepository(SQLAlchemySyncRepository[BigIntItem]):
    """Item repository."""

    model_type = BigIntItem<|MERGE_RESOLUTION|>--- conflicted
+++ resolved
@@ -2,10 +2,7 @@
 from __future__ import annotations
 
 from datetime import date, datetime
-<<<<<<< HEAD
 from typing import List
-=======
->>>>>>> 27a4f318
 
 from advanced_alchemy import SQLAlchemyAsyncRepository, SQLAlchemySyncRepository
 from advanced_alchemy.base import BigIntAuditBase, BigIntBase
@@ -18,7 +15,7 @@
 
     name: Mapped[str] = mapped_column(String(length=100))  # pyright: ignore
     dob: Mapped[date] = mapped_column(nullable=True)  # pyright: ignore
-    books: Mapped[list[BigIntBook]] = relationship(
+    books: Mapped[List[BigIntBook]] = relationship(  # noqa
         lazy="selectin",
         back_populates="author",
         cascade="all, delete",
@@ -66,14 +63,14 @@
 class BigIntItem(BigIntBase):
     name: Mapped[str] = mapped_column(String(length=50))  # pyright: ignore
     description: Mapped[str] = mapped_column(String(length=100), nullable=True)  # pyright: ignore
-    tags: Mapped[list[BigIntTag]] = relationship(secondary=lambda: bigint_item_tag, back_populates="items")
+    tags: Mapped[List[BigIntTag]] = relationship(secondary=lambda: bigint_item_tag, back_populates="items")  # noqa
 
 
 class BigIntTag(BigIntBase):
     """The event log domain object."""
 
     name: Mapped[str] = mapped_column(String(length=50))  # pyright: ignore
-    items: Mapped[list[BigIntItem]] = relationship(secondary=lambda: bigint_item_tag, back_populates="tags")
+    items: Mapped[List[BigIntItem]] = relationship(secondary=lambda: bigint_item_tag, back_populates="tags")  # noqa
 
 
 class BigIntRule(BigIntAuditBase):
