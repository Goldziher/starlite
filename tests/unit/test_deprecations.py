--- conflicted
+++ resolved
@@ -102,7 +102,11 @@
         from litestar.types.internal_types import LitestarType  # noqa: F401
 
 
-<<<<<<< HEAD
+def test_contrib_minijnja_deprecation() -> None:
+    with pytest.warns(DeprecationWarning):
+        from litestar.contrib.minijnja import MiniJinjaTemplateEngine  # noqa: F401
+
+
 def test_litestar_templates_template_context_deprecation() -> None:
     with pytest.warns(DeprecationWarning):
         from litestar.template.base import TemplateContext  # noqa: F401
@@ -110,9 +114,4 @@
 
 def test_minijinja_from_state_deprecation() -> None:
     with pytest.warns(DeprecationWarning):
-        from litestar.contrib.minijnja import minijinja_from_state  # noqa: F401
-=======
-def test_contrib_minijnja_deprecation() -> None:
-    with pytest.warns(DeprecationWarning):
-        from litestar.contrib.minijnja import MiniJinjaTemplateEngine  # noqa: F401
->>>>>>> 286b1eda
+        from litestar.contrib.minijinja import minijinja_from_state  # noqa: F401