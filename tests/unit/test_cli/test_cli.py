import importlib
import sys
from typing import TYPE_CHECKING
from unittest.mock import MagicMock

from tests.unit.test_cli import CREATE_APP_FILE_CONTENT
from tests.unit.test_cli.conftest import CreateAppFileFixture

try:
    from rich_click import group
except ImportError:
<<<<<<< HEAD
    from click import group  # type: ignore[no-redef]
=======
    from click import group  # type:ignore[no-redef]
>>>>>>> da4a3260

import litestar.cli._utils
import litestar.cli.main
from litestar import Litestar
from litestar.cli._utils import _format_is_enabled
from litestar.cli.main import litestar_group as cli_command

if TYPE_CHECKING:
    from pathlib import Path

    from click.testing import CliRunner
    from pytest_mock import MockerFixture


def test_format_is_enabled() -> None:
    assert _format_is_enabled(0) == "[red]Disabled[/]"
    assert _format_is_enabled(False) == "[red]Disabled[/]"
    assert _format_is_enabled("") == "[red]Disabled[/]"
    assert _format_is_enabled(1) == "[green]Enabled[/]"
    assert _format_is_enabled(True) == "[green]Enabled[/]"
    assert _format_is_enabled("a") == "[green]Enabled[/]"


def test_info_command(mocker: "MockerFixture", runner: "CliRunner", app_file: "Path") -> None:
    mock = mocker.patch("litestar.cli.commands.core.show_app_info")
    result = runner.invoke(cli_command, ["info"])

    assert result.exception is None
    mock.assert_called_once()


def test_info_command_with_app_dir(
    mocker: "MockerFixture", runner: "CliRunner", create_app_file: CreateAppFileFixture
) -> None:
    app_file = "main.py"
    app_file_without_extension = app_file.split(".")[0]
    create_app_file(
        file=app_file,
        directory="src",
        content=CREATE_APP_FILE_CONTENT,
        subdir="info_with_app_dir",
        init_content=f"from .{app_file_without_extension} import create_app",
    )
    mock = mocker.patch("litestar.cli.commands.core.show_app_info")
    result = runner.invoke(cli_command, ["--app", "info_with_app_dir:create_app", "--app-dir", "src", "info"])

    assert result.exception is None
    mock.assert_called_once()


def test_register_commands_from_entrypoint(mocker: "MockerFixture", runner: "CliRunner", app_file: "Path") -> None:
    mock_command_callback = MagicMock()

    @group()
    def custom_group() -> None:
        pass

    @custom_group.command()
    def custom_command(app: Litestar) -> None:
        mock_command_callback()

    mock_entry_point = MagicMock()
    mock_entry_point.load = lambda: custom_group
    if sys.version_info < (3, 10):
        mocker.patch("importlib_metadata.entry_points", return_value=[mock_entry_point])
    else:
        mocker.patch("importlib.metadata.entry_points", return_value=[mock_entry_point])

    importlib.reload(litestar.cli._utils)
    cli_command = importlib.reload(litestar.cli.main).litestar_group

    result = runner.invoke(cli_command, f"--app={app_file.stem}:app custom-group custom-command")

    assert result.exit_code == 0
    mock_command_callback.assert_called_once_with()<|MERGE_RESOLUTION|>--- conflicted
+++ resolved
@@ -9,11 +9,7 @@
 try:
     from rich_click import group
 except ImportError:
-<<<<<<< HEAD
-    from click import group  # type: ignore[no-redef]
-=======
     from click import group  # type:ignore[no-redef]
->>>>>>> da4a3260
 
 import litestar.cli._utils
 import litestar.cli.main
