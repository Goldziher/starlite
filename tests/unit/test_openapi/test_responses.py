--- conflicted
+++ resolved
@@ -226,11 +226,7 @@
     assert isinstance(reference, Reference)
     key = reference.ref.split("/")[-1]
     assert isinstance(schemas[key], Schema)
-<<<<<<< HEAD
-    assert key == "_class__tests_PydanticPerson__"
-=======
     assert key == DataclassPerson.__name__
->>>>>>> 6973452c
 
 
 def test_create_success_response_with_stream() -> None:
