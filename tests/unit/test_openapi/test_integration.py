--- conflicted
+++ resolved
@@ -194,25 +194,12 @@
         ),
     ) as client:
         response = client.get("/schema/openapi.json")
-
-        assert response.status_code == HTTP_200_OK
-<<<<<<< HEAD
-        assert response.json()["components"]["schemas"][
-            "_class__tests_unit_test_openapi_test_integration_test_pydantic_schema_generation__locals__Lookup__"
-        ]["properties"]["id"] == {
-            "description": "A unique identifier",
-            "examples": [{"value": "e4eaaaf2-d142-11e1-b3e4-080027620cdd"}],
-            "maxLength": 16,
-            "minLength": 12,
-            "type": "string",
-        }
-=======
+        assert response.status_code == HTTP_200_OK
         assert "parameters" not in response.json()["paths"]["/"]["get"]  # type[ignore]
         parameter = response.json()["paths"]["/{test_message}"]["get"]["parameters"][0]  # type[ignore]
         assert parameter
         assert parameter["in"] == ParamType.PATH
         assert parameter["name"] == "test_message"
->>>>>>> 6973452c
 
 
 T = TypeVar("T")
