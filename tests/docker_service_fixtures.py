from __future__ import annotations

import asyncio
import os
import re
import subprocess
import sys
import timeit
from typing import Any, Awaitable, Callable, Generator

import asyncmy
import asyncpg
import oracledb
import pytest
from google.auth.credentials import AnonymousCredentials
from google.cloud import spanner
from oracledb import DatabaseError, OperationalError
from redis.asyncio import Redis as AsyncRedis
from redis.exceptions import ConnectionError as RedisConnectionError

from litestar.utils import AsyncCallable


async def wait_until_responsive(
    check: Callable[..., Awaitable],
    timeout: float,
    pause: float,
    **kwargs: Any,
) -> None:
    """Wait until a service is responsive.

    Args:
        check: Coroutine, return truthy value when waiting should stop.
        timeout: Maximum seconds to wait.
        pause: Seconds to wait between calls to `check`.
        **kwargs: Given as kwargs to `check`.
    """
    ref = timeit.default_timer()
    now = ref
    while (now - ref) < timeout:  # sourcery skip
        if await check(**kwargs):
            return
        await asyncio.sleep(pause)
        now = timeit.default_timer()

    raise RuntimeError("Timeout reached while waiting on service!")


class DockerServiceRegistry:
    def __init__(self, worker_id: str) -> None:
        self._running_services: set[str] = set()
        self.docker_ip = self._get_docker_ip()
        self._base_command = [
            "docker",
            "compose",
            "--file=tests/docker-compose.yml",
            f"--project-name=litestar_pytest-{worker_id}",
        ]

    def _get_docker_ip(self) -> str:
        docker_host = os.environ.get("DOCKER_HOST", "").strip()
        if not docker_host or docker_host.startswith("unix://"):
            return "127.0.0.1"

        if match := re.match(r"^tcp://(.+?):\d+$", docker_host):
            return match[1]

        raise ValueError(f'Invalid value for DOCKER_HOST: "{docker_host}".')

    def run_command(self, *args: str) -> None:
        command = [*self._base_command, *args]
        subprocess.run(command, check=True, capture_output=True)

    async def start(
        self,
        name: str,
        *,
        check: Callable[..., Awaitable],
        timeout: float = 30,
        pause: float = 0.1,
        **kwargs: Any,
    ) -> None:
        if name not in self._running_services:
            self.run_command("up", "-d", name)
            self._running_services.add(name)

            await wait_until_responsive(
                check=AsyncCallable(check),
                timeout=timeout,
                pause=pause,
                host=self.docker_ip,
                **kwargs,
            )

    def stop(self, name: str) -> None:
        pass

    def down(self) -> None:
        self.run_command("down", "-t", "5")


@pytest.fixture(scope="session")
def docker_services(worker_id: str) -> Generator[DockerServiceRegistry, None, None]:
    if os.getenv("GITHUB_ACTIONS") == "true" and sys.platform != "linux":
        pytest.skip("Docker not available on this platform")

    registry = DockerServiceRegistry(worker_id)
    try:
        yield registry
    finally:
        registry.down()


@pytest.fixture(scope="session")
def docker_ip(docker_services: DockerServiceRegistry) -> str:
    return docker_services.docker_ip


async def redis_responsive(host: str) -> bool:
    client: AsyncRedis = AsyncRedis(host=host, port=6397)
    try:
        return await client.ping()
    except (ConnectionError, RedisConnectionError):
        return False
    finally:
        await client.close()


@pytest.fixture()
async def redis_service(docker_services: DockerServiceRegistry) -> None:
    await docker_services.start("redis", check=redis_responsive)


async def mysql_responsive(host: str) -> bool:
    try:
        conn = await asyncmy.connect(
            host=host,
            port=3360,
            user="app",
            database="db",
            password="super-secret",
        )
        async with conn.cursor() as cursor:
            await cursor.execute("select 1 as is_available")
            resp = await cursor.fetchone()
        return resp[0] == 1  # type: ignore
    except asyncmy.errors.OperationalError:
        return False


@pytest.fixture()
async def mysql_service(docker_services: DockerServiceRegistry) -> None:
    await docker_services.start("mysql", check=mysql_responsive)


async def postgres_responsive(host: str) -> bool:
    try:
        conn = await asyncpg.connect(
            host=host, port=5423, user="postgres", database="postgres", password="super-secret"
        )
    except (ConnectionError, asyncpg.CannotConnectNowError):
        return False

    try:
        return (await conn.fetchrow("SELECT 1"))[0] == 1  # type: ignore
    finally:
        await conn.close()


@pytest.fixture()
async def postgres_service(docker_services: DockerServiceRegistry) -> None:
    await docker_services.start("postgres", check=postgres_responsive)


def oracle_18_responsive(host: str) -> bool:
    try:
        conn = oracledb.connect(
            host=host,
            port=1512,
            user="app",
            service_name="xepdb1",
            password="super-secret",
        )
        with conn.cursor() as cursor:
            cursor.execute("SELECT 1 FROM dual")
            resp = cursor.fetchone()
<<<<<<< HEAD
            return resp[0] == 1  # type: ignore
=======
        return resp[0] == 1  # type: ignore
>>>>>>> 96fec8b2
    except (OperationalError, DatabaseError, Exception):
        return False


@pytest.fixture()
async def oracle_service(docker_services: DockerServiceRegistry) -> None:
    await docker_services.start("oracle18", check=AsyncCallable(oracle_18_responsive), timeout=60)


def spanner_responsive(host: str) -> bool:
    try:
        os.environ["SPANNER_EMULATOR_HOST"] = "localhost:9010"
        os.environ["GOOGLE_CLOUD_PROJECT"] = "emulator-test-project"
        spanner_client = spanner.Client(project="emulator-test-project", credentials=AnonymousCredentials())
        instance = spanner_client.instance("test-instance")
        try:
            instance.create()
        except Exception:
            pass
        database = instance.database("test-database")
        try:
            database.create()
        except Exception:
            pass
        with database.snapshot() as snapshot:
            resp = next(iter(snapshot.execute_sql("SELECT 1")))
        return resp[0] == 1  # type: ignore
    except Exception:
        return False


@pytest.fixture()
async def spanner_service(docker_services: DockerServiceRegistry) -> None:
    os.environ["SPANNER_EMULATOR_HOST"] = "localhost:9010"
    await docker_services.start("spanner", timeout=60, check=AsyncCallable(spanner_responsive))<|MERGE_RESOLUTION|>--- conflicted
+++ resolved
@@ -172,7 +172,7 @@
     await docker_services.start("postgres", check=postgres_responsive)
 
 
-def oracle_18_responsive(host: str) -> bool:
+def oracle_responsive(host: str) -> bool:
     try:
         conn = oracledb.connect(
             host=host,
@@ -184,18 +184,14 @@
         with conn.cursor() as cursor:
             cursor.execute("SELECT 1 FROM dual")
             resp = cursor.fetchone()
-<<<<<<< HEAD
-            return resp[0] == 1  # type: ignore
-=======
         return resp[0] == 1  # type: ignore
->>>>>>> 96fec8b2
     except (OperationalError, DatabaseError, Exception):
         return False
 
 
 @pytest.fixture()
 async def oracle_service(docker_services: DockerServiceRegistry) -> None:
-    await docker_services.start("oracle18", check=AsyncCallable(oracle_18_responsive), timeout=60)
+    await docker_services.start("oracle", check=AsyncCallable(oracle_responsive), timeout=60)
 
 
 def spanner_responsive(host: str) -> bool:
