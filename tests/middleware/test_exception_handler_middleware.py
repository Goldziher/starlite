--- conflicted
+++ resolved
@@ -4,23 +4,12 @@
 import pytest
 from starlette.exceptions import HTTPException as StarletteHTTPException
 
-<<<<<<< HEAD
 from starlite import Request, Response, Starlite, get
+from starlite.config import LoggingConfig
 from starlite.exceptions import HTTPException
-=======
-from starlite import (
-    HTTPException,
-    LoggingConfig,
-    Request,
-    Response,
-    Starlite,
-    TestClient,
-    get,
-)
->>>>>>> e9871796
 from starlite.middleware.exceptions import ExceptionHandlerMiddleware
 from starlite.status_codes import HTTP_500_INTERNAL_SERVER_ERROR
-from starlite.testing import create_test_client
+from starlite.testing import TestClient, create_test_client
 
 if TYPE_CHECKING:
     from _pytest.logging import LogCaptureFixture
