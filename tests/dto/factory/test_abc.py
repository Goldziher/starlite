--- conflicted
+++ resolved
@@ -126,11 +126,7 @@
         return data
 
     dto_type = DataclassDTO[Model]
-<<<<<<< HEAD
-    dto_type.on_registration(handler, "data", ParsedType(Model))
-=======
-    dto_type.on_registration(HandlerContext(route_handler=handler, dto_for="data"))
->>>>>>> f42f3ed5
+    dto_type.on_registration(HandlerContext(route_handler=handler, dto_for="data", parsed_type=ParsedType(Model)))
     connection = make_connection(request_factory, handler, data={"a": 1, "b": "two"})
     assert dto_type(connection).bytes_to_data_type(b'{"a":1,"b":"two"}') == Model(a=1, b="two")
 
@@ -143,13 +139,8 @@
     new_def = FieldDefinition(name="z", parsed_type=ParsedType(str), default="something")
     config = DTOConfig(field_definitions=(new_def,))
     dto_type = DataclassDTO[Annotated[Model, config]]
-<<<<<<< HEAD
-    dto_type.on_registration(handler, "data", ParsedType(Model))
-    assert get_backend(dto_type).field_definitions["z"] is new_def
-=======
-    dto_type.on_registration(HandlerContext(route_handler=handler, dto_for="data"))
+    dto_type.on_registration(HandlerContext(route_handler=handler, dto_for="data", parsed_type=ParsedType(Model)))
     assert get_backend(dto_type).context.field_definitions["z"] is new_def
->>>>>>> f42f3ed5
 
 
 def test_config_field_mapping() -> None:
@@ -159,13 +150,8 @@
 
     config = DTOConfig(field_mapping={"a": "z"})
     dto_type = DataclassDTO[Annotated[Model, config]]
-<<<<<<< HEAD
-    dto_type.on_registration(handler, "data", ParsedType(Model))
-    field_definitions = get_backend(dto_type).field_definitions
-=======
-    dto_type.on_registration(HandlerContext(route_handler=handler, dto_for="data"))
+    dto_type.on_registration(HandlerContext(route_handler=handler, dto_for="data", parsed_type=ParsedType(Model)))
     field_definitions = get_backend(dto_type).context.field_definitions
->>>>>>> f42f3ed5
     assert "a" not in field_definitions
     assert "z" in field_definitions
 
@@ -177,13 +163,8 @@
 
     config = DTOConfig(field_mapping={"a": FieldDefinition(name="z", parsed_type=ParsedType(str), default=Empty)})
     dto_type = DataclassDTO[Annotated[Model, config]]
-<<<<<<< HEAD
-    dto_type.on_registration(handler, "data", ParsedType(Model))
-    field_definitions = get_backend(dto_type).field_definitions
-=======
-    dto_type.on_registration(HandlerContext(route_handler=handler, dto_for="data"))
+    dto_type.on_registration(HandlerContext(route_handler=handler, dto_for="data", parsed_type=ParsedType(Model)))
     field_definitions = get_backend(dto_type).context.field_definitions
->>>>>>> f42f3ed5
     assert "a" not in field_definitions
     z = field_definitions["z"]
     assert isinstance(z, FieldDefinition)
@@ -210,11 +191,14 @@
 
     for handler in handler_1, handler_2:
         dto_type = DataclassDTO[Model]
-<<<<<<< HEAD
-        dto_type.on_registration(handler, "data", ParsedType(Model), request_encoding_type)
-        assert isinstance(dto_type._handler_backend_map[("data", handler)], PydanticDTOBackend)
-=======
-        dto_type.on_registration(HandlerContext(route_handler=handler, dto_for="data"))
+        dto_type.on_registration(
+            HandlerContext(
+                route_handler=handler,
+                dto_for="data",
+                parsed_type=ParsedType(Model),
+                request_encoding_type=request_encoding_type,
+            )
+        )
         assert isinstance(dto_type._handler_backend_map[("data", handler)], PydanticDTOBackend)
 
 
@@ -226,7 +210,9 @@
         return data[0]
 
     with pytest.raises(InvalidAnnotation):
-        dto_type.on_registration(HandlerContext(route_handler=handler, dto_for="data"))
+        dto_type.on_registration(
+            HandlerContext(route_handler=handler, dto_for="data", parsed_type=ParsedType(Tuple[Model, str]))
+        )
 
 
 def test_raises_invalid_annotation_for_mismatched_types() -> None:
@@ -241,7 +227,9 @@
         return data
 
     with pytest.raises(InvalidAnnotation):
-        dto_type.on_registration(HandlerContext(route_handler=handler, dto_for="data"))
+        dto_type.on_registration(
+            HandlerContext(route_handler=handler, dto_for="data", parsed_type=ParsedType(OtherModel))
+        )
 
 
 def test_sub_types_supported() -> None:
@@ -255,7 +243,7 @@
     def handler(data: SubType) -> SubType:
         return data
 
-    dto_type.on_registration(HandlerContext(route_handler=handler, dto_for="data"))
+    dto_type.on_registration(HandlerContext(route_handler=handler, dto_for="data", parsed_type=ParsedType(SubType)))
     assert "c" in dto_type._handler_backend_map[("data", handler)].context.field_definitions
 
 
@@ -266,9 +254,8 @@
     def handler(data: Model) -> Model:
         return data
 
-    dto_type.on_registration(HandlerContext(route_handler=handler, dto_for="data"))
+    dto_type.on_registration(HandlerContext(route_handler=handler, dto_for="data", parsed_type=ParsedType(Model)))
 
     with patch("litestar.dto.factory.backends.abc.AbstractDTOBackend.create_openapi_schema") as mock:
         dto_type.create_openapi_schema("data", handler, True, {})
-        mock.assert_called_once_with(True, {})
->>>>>>> f42f3ed5
+        mock.assert_called_once_with(True, {})