--- conflicted
+++ resolved
@@ -85,10 +85,8 @@
     ("py:class", "starlite._signature.field.SignatureField"),
     ("py:class", "types.parsed_signature.ParsedSignature"),
     ("py:class", "starlite.utils.sync.AsyncCallable"),
-<<<<<<< HEAD
+    ("py:class", "starlite.utils.sync.AsyncCallable"),
     ("py:class", "types.parsed_signature.ParsedType"),
-=======
->>>>>>> 8a013282
 ]
 nitpick_ignore_regex = [
     (r"py:.*", r"starlite\.types.*"),
