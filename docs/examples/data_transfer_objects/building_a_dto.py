--- conflicted
+++ resolved
@@ -36,13 +36,8 @@
         return CompanySchema(id=self._data.id, name=self._data.name, worth=self._data.worth)
 
     @classmethod
-<<<<<<< HEAD
-    async def from_bytes(cls, request: Request) -> CompanyDTO:
-        parsed_data = msgspec.json.decode(await request.body(), type=CompanySchema)
-=======
     def from_bytes(cls, raw: bytes, connection: Request) -> CompanyDTO:
         parsed_data = msgspec.json.decode(raw, type=CompanySchema)
->>>>>>> 4f734ea5
         return cls(data=Company(id=parsed_data.id, name=parsed_data.name, worth=parsed_data.worth))
 
     @classmethod
