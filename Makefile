SHELL := /bin/bash
# =============================================================================
# Variables
# =============================================================================

.DEFAULT_GOAL:=help
.ONESHELL:
ENV_PREFIX		=  .venv/bin/
VENV_EXISTS		=	$(shell python3 -c "if __import__('pathlib').Path('.venv/bin/activate').exists(): print('yes')")

.EXPORT_ALL_VARIABLES:


.PHONY: help
help: 		   										## Display this help text for Makefile
	@awk 'BEGIN {FS = ":.*##"; printf "\nUsage:\n  make \033[36m<target>\033[0m\n"} /^[a-zA-Z0-9_-]+:.*?##/ { printf "  \033[36m%-15s\033[0m %s\n", $$1, $$2 } /^##@/ { printf "\n\033[1m%s\033[0m\n", substr($$0, 5) } ' $(MAKEFILE_LIST)

.PHONY: upgrade
upgrade:       										## Upgrade all dependencies to the latest stable versions
	@echo "=> Updating all dependencies"
	@uv lock --upgrade
	@echo "=> Dependencies Updated"
	@uv run pre-commit autoupdate
	@echo "=> Updated Pre-commit"

# =============================================================================
# Developer Utils
# =============================================================================

.PHONY: install
install:
	@uv sync --all-extras --dev --python 3.12

.PHONY: clean
clean: 												## Cleanup temporary build artifacts
	@echo "=> Cleaning working directory"
	@rm -rf .pytest_cache .ruff_cache .hypothesis build/ -rf dist/ .eggs/
	@find . -name '*.egg-info' -exec rm -rf {} +
	@find . -type f -name '*.egg' -exec rm -f {} +
	@find . -name '*.pyc' -exec rm -f {} +
	@find . -name '*.pyo' -exec rm -f {} +
	@find . -name '*~' -exec rm -f {} +
	@find . -name '__pycache__' -exec rm -rf {} +
	@find . -name '.ipynb_checkpoints' -exec rm -rf {} +
	@rm -rf .coverage coverage.xml coverage.json htmlcov/ .pytest_cache tests/.pytest_cache tests/**/.pytest_cache .mypy_cache
	$(MAKE) docs-clean

.PHONY: destroy
destroy: 											## Destroy the virtual environment
	@rm -rf .venv


.PHONY: lock
lock:                                             ## Rebuild lockfiles from scratch, updating all dependencies
	@uv lock

# =============================================================================
# Tests, Linting, Coverage
# =============================================================================
.PHONY: mypy
mypy:                                               ## Run mypy
	@echo "=> Running mypy"
	@uv run dmypy run
	@echo "=> mypy complete"

.PHONY: mypy-nocache
mypy-nocache:                                       ## Run Mypy without cache
	@echo "=> Running mypy without a cache"
	@uv run dmypy run -- --cache-dir=/dev/null
	@echo "=> mypy complete"

.PHONY: pyright
pyright:                                            ## Run pyright
	@echo "=> Running pyright"
	@uv run pyright
	@echo "=> pyright complete"

.PHONY: type-check
type-check: mypy pyright                            ## Run all type checking

.PHONY: pre-commit
pre-commit: 										## Runs pre-commit hooks; includes ruff formatting and linting, codespell
	@echo "=> Running pre-commit process"
	@uv run pre-commit run --all-files
	@echo "=> Pre-commit complete"

.PHONY: slots-check
slots-check: 										## Check for slots usage in classes
	@echo "=> Checking for slots usage in classes"
	@uv run slotscheck litestar
	@echo "=> Slots check complete"

.PHONY: lint
lint: pre-commit type-check slots-check				## Run all linting

.PHONY: coverage
coverage:  											## Run the tests and generate coverage report
	@echo "=> Running tests with coverage"
	@uv run pytest tests --cov -n auto
	@uv run coverage html
	@uv run coverage xml
	@echo "=> Coverage report generated"

.PHONY: test
test:  												## Run the tests
	@echo "=> Running test cases"
	@uv run pytest tests
	@echo "=> Tests complete"

.PHONY: test-examples
test-examples:            			              	## Run the examples tests
	@uv run pytest docs/examples

.PHONY: test-all
test-all: test test-examples 						## Run all tests

.PHONY: check-all
check-all: lint test-all coverage                   ## Run all linting, tests, and coverage checks


# =============================================================================
# Docs
# =============================================================================
.PHONY: docs-install
docs-install: 										## Install docs dependencies
	@echo "=> Installing documentation dependencies"
	@uv install --group docs
	@echo "=> Installed documentation dependencies"

docs-clean: 										## Dump the existing built docs
	@echo "=> Cleaning documentation build assets"
	@rm -rf docs/_build
	@echo "=> Removed existing documentation build assets"

docs-serve: docs-clean 								## Serve the docs locally
	@echo "=> Serving documentation"
<<<<<<< HEAD
	uv run sphinx-autobuild docs docs/_build/ -j auto --watch litestar --watch docs --watch tests --watch CONTRIBUTING.rst --port 8002 --open-browser
=======
	uv run sphinx-autobuild docs docs/_build/ -j auto --watch litestar --watch docs --watch tests --watch CONTRIBUTING.rst
>>>>>>> bb6aa49d

docs: docs-clean 									## Dump the existing built docs and rebuild them
	@echo "=> Building documentation"
	@uv run sphinx-build -M html docs docs/_build/ -E -a -j auto -W --keep-going

.PHONY: docs-linkcheck
docs-linkcheck: 									## Run the link check on the docs
	@uv run sphinx-build -b linkcheck ./docs ./docs/_build -D linkcheck_ignore='http://.*','https://.*'

.PHONY: docs-linkcheck-full
docs-linkcheck-full: 									## Run the full link check on the docs
	@uv run sphinx-build -b linkcheck ./docs ./docs/_build -D linkcheck_anchors=0<|MERGE_RESOLUTION|>--- conflicted
+++ resolved
@@ -134,11 +134,7 @@
 
 docs-serve: docs-clean 								## Serve the docs locally
 	@echo "=> Serving documentation"
-<<<<<<< HEAD
-	uv run sphinx-autobuild docs docs/_build/ -j auto --watch litestar --watch docs --watch tests --watch CONTRIBUTING.rst --port 8002 --open-browser
-=======
-	uv run sphinx-autobuild docs docs/_build/ -j auto --watch litestar --watch docs --watch tests --watch CONTRIBUTING.rst
->>>>>>> bb6aa49d
+	uv run sphinx-autobuild docs docs/_build/ -j auto --watch litestar --watch docs --watch tests --watch CONTRIBUTING.rst --open-browser
 
 docs: docs-clean 									## Dump the existing built docs and rebuild them
 	@echo "=> Building documentation"
