name: Tests And Linting

on:
  pull_request:
  push:
    branches:
      - main
      - v1.51

jobs:
  validate:
    runs-on: ubuntu-latest
    steps:
      - uses: actions/checkout@v4

      - uses: actions/setup-python@v4
        with:
<<<<<<< HEAD
          python-version: "3.12"
          allow-prereleases: true
=======
          python-version: "3.11"

>>>>>>> df33c4f3
      - name: Install Pre-Commit
        run: python -m pip install pre-commit && pre-commit install

      - name: Load cached Pre-Commit Dependencies
        id: cached-pre-commit-dependencies
        uses: actions/cache@v3
        with:
          path: ~/.cache/pre-commit/
          key: pre-commit-4|${{ env.pythonLocation }}|${{ hashFiles('.pre-commit-config.yaml') }}

      - name: Execute Pre-Commit
        run: pre-commit run --show-diff-on-failure --color=always --all-files

  test:
    strategy:
      fail-fast: true
      matrix:
        python-version: ["3.8", "3.9", "3.10", "3.11", "3.12"]
        pydantic-version: ["1", "2"]
    uses: ./.github/workflows/test.yaml
    with:
<<<<<<< HEAD
      coverage: ${{ matrix.python-version == '3.12' && matrix.pydantic-version == '2' }}
      integration: ${{ matrix.python-version == '3.12' && matrix.pydantic-version == '2' }}
=======
      coverage: ${{ matrix.python-version == '3.11' && matrix.pydantic-version == '2' }}
>>>>>>> df33c4f3
      pydantic-version: ${{ matrix.pydantic-version }}
      python-version: ${{ matrix.python-version }}
  test-platform-compat:
    if: github.event_name == 'push'
    strategy:
      fail-fast: false
      matrix:
        os: ["macos-latest", "windows-latest"]
    uses: ./.github/workflows/test.yaml
    with:
      python-version: "3.12"
      pydantic-version: "2"
      os: ${{ matrix.os }}

  sonar:
    needs:
      - test
      - validate
    if: github.event.pull_request.head.repo.fork == false && github.repository_owner == 'litestar-org'
    runs-on: ubuntu-latest
    steps:
      - name: Check out repository
        uses: actions/checkout@v4

      - name: Download Artifacts
        uses: actions/download-artifact@v3
        with:
          name: coverage-xml
      - name: Fix coverage file for sonarcloud
        run: sed -i "s/home\/runner\/work\/litestar\/litestar/github\/workspace/g" coverage.xml

      - name: SonarCloud Scan
        uses: sonarsource/sonarcloud-github-action@master
        env:
          GITHUB_TOKEN: ${{ secrets.GITHUB_TOKEN }}
          SONAR_TOKEN: ${{ secrets.SONAR_TOKEN }}

  codeql:
    needs:
      - test
      - validate
    runs-on: ubuntu-latest
    permissions:
      security-events: write
    steps:
      - name: Checkout repository
        uses: actions/checkout@v4

      - name: Initialize CodeQL Without Dependencies
        uses: github/codeql-action/init@v2
        with:
          setup-python-dependencies: false

      - name: Perform CodeQL Analysis
        uses: github/codeql-action/analyze@v2

  build-docs:
    needs:
      - validate
    if: github.event_name == 'pull_request'
    runs-on: ubuntu-latest
    steps:
      - name: Check out repository
        uses: actions/checkout@v4

      - name: Set up Python
        uses: actions/setup-python@v4
        with:
<<<<<<< HEAD
          python-version: "3.12"
          allow-prereleases: true
=======
          python-version: "3.11"

>>>>>>> df33c4f3
      - name: Install Poetry
        uses: snok/install-poetry@v1
        with:
          virtualenvs-create: true
          virtualenvs-in-project: true
          installer-parallel: true

      - name: Load cached venv
        id: cached-poetry-dependencies
        uses: actions/cache@v3
        with:
          path: .venv
          key: v1-venv-docs-${{ hashFiles('**/poetry.lock') }}
      - name: Install dependencies
        run: poetry install --no-interaction --with docs --extras full

      - name: Build docs
        env:
          LITESTAR_DOCS_IGNORE_MISSING_EXAMPLE_OUTPUT: 1
        run: poetry run make docs

      - name: Check docs links
        env:
          LITESTAR_DOCS_IGNORE_MISSING_EXAMPLE_OUTPUT: 1
        run: poetry run make docs-linkcheck

      - name: Save PR number
        env:
          PR_NUMBER: ${{ github.event.number }}
        run: echo $PR_NUMBER > .pr_number

      - name: Upload artifact
        uses: actions/upload-artifact@v3
        with:
          name: docs-preview
          path: |
            docs/_build/html
            .pr_number<|MERGE_RESOLUTION|>--- conflicted
+++ resolved
@@ -15,13 +15,8 @@
 
       - uses: actions/setup-python@v4
         with:
-<<<<<<< HEAD
           python-version: "3.12"
           allow-prereleases: true
-=======
-          python-version: "3.11"
-
->>>>>>> df33c4f3
       - name: Install Pre-Commit
         run: python -m pip install pre-commit && pre-commit install
 
@@ -43,12 +38,8 @@
         pydantic-version: ["1", "2"]
     uses: ./.github/workflows/test.yaml
     with:
-<<<<<<< HEAD
       coverage: ${{ matrix.python-version == '3.12' && matrix.pydantic-version == '2' }}
       integration: ${{ matrix.python-version == '3.12' && matrix.pydantic-version == '2' }}
-=======
-      coverage: ${{ matrix.python-version == '3.11' && matrix.pydantic-version == '2' }}
->>>>>>> df33c4f3
       pydantic-version: ${{ matrix.pydantic-version }}
       python-version: ${{ matrix.python-version }}
   test-platform-compat:
@@ -117,13 +108,8 @@
       - name: Set up Python
         uses: actions/setup-python@v4
         with:
-<<<<<<< HEAD
           python-version: "3.12"
           allow-prereleases: true
-=======
-          python-version: "3.11"
-
->>>>>>> df33c4f3
       - name: Install Poetry
         uses: snok/install-poetry@v1
         with:
