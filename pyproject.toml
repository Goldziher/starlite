[tool.poetry]
name = "starlite"
version = "2.0.0alpha1"
description = "Performant, light and flexible ASGI API Framework"
authors = ["Na'aman Hirschfeld <nhirschfeld@gmail.com>"]
maintainers = [
    "Na'aman Hirschfeld <nhirschfeld@gmail.com>",
    "Peter Schutt <peter.github@proton.me>",
    "Cody Fincher <cody.fincher@gmail.com>",
    "Janek Nouvertné <provinzkraut@posteo.de>"
]
license = "MIT"
readme = "README.md"
homepage = "https://starliteproject.dev/"
repository = "https://github.com/starlite-api/starlite"
documentation = "https://starliteproject.dev/lib/"
keywords = ["api", "rest", "http", "asgi", "pydantic", "starlite", "framework", "websocket"]
classifiers = [
    "Development Status :: 5 - Production/Stable",
    "Environment :: Web Environment",
    "License :: OSI Approved :: MIT License",
    "Natural Language :: English",
    "Operating System :: OS Independent",
    "Programming Language :: Python :: 3.8",
    "Programming Language :: Python :: 3.9",
    "Programming Language :: Python :: 3.10",
    "Programming Language :: Python :: 3.11",
    "Programming Language :: Python",
    "Topic :: Internet :: WWW/HTTP",
    "Topic :: Software Development :: Libraries",
    "Topic :: Software Development",
    "Typing :: Typed",
]
include = ["CHANGELOG.rst"]
packages = [
    { include = "starlite" },
]

[tool.poetry.dependencies]
python = ">=3.8,<4.0"
alembic = { version = "*", optional = true }
anyio = ">=3"
brotli = { version = "*", optional = true }
click = { version = "*", optional = true }
cryptography = { version = "*", optional = true }
fast-query-parsers = "*"
httpx = ">=0.22"
importlib-metadata = { version = "*", python = "<3.10" }
jinja2 = { version = ">=3.1.2", optional = true }
jsbeautifier = { version = "*", optional = true }
mako = { version = ">=1.2.4", optional = true }
msgspec = ">=0.11.0"
multidict = ">=6.0.2"
opentelemetry-instrumentation-asgi = { version = "*", optional = true }
picologging = { version = "*", optional = true }
pydantic = "*"
pydantic-factories = "*"
pydantic-openapi-schema = ">=1.5.0"
python-jose = { version = "*", optional = true }
pyyaml = "*"
redis = { version = "*", optional = true, extras = ["hiredis"] }
<<<<<<< HEAD
rich = {version = ">=13.0.0", optional = true}
sqlalchemy = { version = "^2.0.4", optional = true }
=======
rich = { version = ">=13.0.0", optional = true }
sqlalchemy = { version = "^2.0", optional = true }
>>>>>>> 104edd80
structlog = { version = "*", optional = true }
typing-extensions = "*"

[tool.poetry.group.dev.dependencies]
aiosqlite = "*"
beautifulsoup4 = "*"
brotli = "*"
click = "*"
cryptography = "*"
fakeredis = { extras = ["lua"], version = ">=2.9.0" }
freezegun = "*"
fsspec = "*"
greenlet = "*"
hypothesis = "*"
jinja2 = "*"
jsbeautifier = "*"
mako = "*"
mongomock-motor = { version = "*", markers = "sys_platform != 'win32'" }
opentelemetry-instrumentation-asgi = "*"
opentelemetry-sdk = "*"
piccolo = "*"
picologging = "*"
pre-commit = "*"
pytest = "*"
pytest-asyncio = "*"
pytest-cov = "*"
pytest-mock = "*"
python-dotenv = "*"
python-jose = "*"
redis = "*"
rich = "*"
sqlalchemy = "^2.0"
starlette = "*"
structlog = "*"
tortoise-orm = ">=0.17.0"
trio = "*"
uvicorn = "*"
pytest-lazy-fixture = "^0.6.3"

[tool.poetry.group.docs]
optional = true

[tool.poetry.group.docs.dependencies]
black = "^22.12.0"
httpx = "^0.23.2"
uvicorn = "^0.20.0"
sphinx-autobuild = "^2021.3.14"
sphinx-design = "^0.3.0"
sphinx = "^5.3.0"
sphinx-toolbox = "^3.2.0"
sphinx-copybutton = "^0.5.1"
sphinxcontrib-mermaid = "^0.7.1"
auto-pytabs = { extras = ["sphinx"], version = ">=0.1.1" }
pydata-sphinx-theme = "^0.12.0"


[tool.poetry.extras]
brotli = ["brotli"]
cli = ["click", "rich", "jsbeautifier"]
cryptography = ["cryptography"]
jinja = ["jinja2"]
jwt = ["python-jose", "cryptography"]
opentelemetry = ["opentelemetry-instrumentation-asgi"]
picologging = ["picologging"]
redis = ["redis"]
sqlalchemy = ["sqlalchemy", "alembic"]
standard = ["click", "jinja2", "jsbeautifier", "picologging", "rich", ]
structlog = ["structlog"]
tortoise-orm = ["tortoise-orm"]
full = [
    "brotli",
    "click",
    "cryptography",
    "jinja2",
    "jsbeautifier",
    "opentelemetry-instrumentation-asgi",
    "picologging",
    "python-jose",
    "redis",
    "rich",
    "structlog",
    "tortoise-orm",
]

[tool.poetry.scripts]
starlite = { callable = "starlite:__main__", extras = ["cli"] }

[build-system]
requires = ["poetry-core>=1.0.0"]
build-backend = "poetry.core.masonry.api"

[tool.black]
line-length = 120
include = '\.pyi?$'


[tool.coverage.run]
omit = ["*/tests/*", "starlite/contrib/sqlalchemy_1/*"]

[tool.coverage.report]
exclude_lines = [
    'pragma: no cover',
    'if TYPE_CHECKING:',
    'except ImportError as e:',
    'except ImportError:',
    '\.\.\.',
    'raise NotImplementedError'
]

[tool.pytest.ini_options]
addopts = "--ignore=examples"
asyncio_mode = "auto"
filterwarnings = [
    "ignore::trio.TrioDeprecationWarning:anyio._backends._trio*:164",
    "ignore::DeprecationWarning:pkg_resources:2803"
]


[tool.pyright]
include = ["starlite", "tests", "examples"]
exclude = [
    "examples/plugins/sqlalchemy_plugin",
    "starlite/contrib/sqlalchemy_1",
    "starlite/openapi",
    "starlite/plugins",
    "tests/contrib/sqlalchemy_1",
    "tests/openapi",
    "tests/plugins",
]

[tool.slotscheck]
strict-imports = false

[tool.ruff]
select = [
    "A", # flake8-builtins
    "B", # flake8-bugbear
    "BLE", # flake8-blind-except
    "C4", # flake8-comprehensions
    "C90", # mccabe
    "D", # pydocstyle
    "DJ", # flake8-django
    "DTZ", # flake8-datetimez
    "E", # pycodestyle errors
    "ERA", # eradicate
    "EXE", # flake8-executable
    "F", # pyflakes
    "G", # flake8-logging-format
    "ICN", # flake8-import-conventions
    "ISC", # flake8-implicit-str-concat
    "N", # pep8-naming
    "PIE", # flake8-pie
    "PLC", # pylint - convention
    "PLE", # pylint - error
    "PLW", # pylint - warning
    "PTH", # flake8-use-pathlib
    "Q", # flake8-quotes
    "RET", # flake8-return
    "RUF", # Ruff-specific rules
    "S", # flake8-bandit
    "SIM", # flake8-simplify
    "T10", # flake8-debugger
    "T20", # flake8-print
    "TCH", # flake8-type-checking
    "TID", # flake8-tidy-imports
    "UP", # pyupgrade
    "W", # pycodestyle - warning
    "YTT", # flake8-2020
]
ignore = [
    "E501", # pycodestyle line too long, handled by black
    "D100", # pydocstyle - missing docstring in public module
    "D101", # pydocstyle - missing docstring in public class
    "D102", # pydocstyle - missing docstring in public method
    "D103", # pydocstyle - missing docstring in public function
    "D104", # pydocstyle - missing docstring in public package
    "D105", # pydocstyle - missing docstring in magic method
    "D106", # pydocstyle - missing docstring in public nested class
    "D107", # pydocstyle - missing docstring in __init__
    "D202", # pydocstyle - no blank lines allowed after function docstring
    "D205", # pydocstyle - 1 blank line required between summary line and description
    "D415", # pydocstyle - first line should end with a period, question mark, or exclamation point
    "UP037", # pyupgrade - removes quotes from type annotation
    "A003", # flake8-builtins - class attribute {name} is shadowing a python builtin
    "B010" # flake8-bugbear - do not call setattr with a constant attribute value
]
line-length = 120
src = ["starlite", "tests", "docs/examples"]
target-version = "py38"

[tool.ruff.pydocstyle]
convention = "google"

[tool.ruff.mccabe]
max-complexity = 12

[tool.ruff.pep8-naming]
classmethod-decorators = [
    "classmethod",
    "pydantic.validator",
    "pydantic.root_validator",
    "sqlalchemy.ext.declarative.declared_attr",
]

[tool.ruff.isort]
known-first-party = ["starlite", "tests", "examples"]

[tool.ruff.per-file-ignores]
"tests/**/*.*" = ["S101", "D", "ARG", "PGH", "B", "FBT", "PTH", "A", "TCH", "DTZ", "TRY", "EM", "S", "N", "SIM", "PLR", "BLE", "RSE", "C901", "PLW", "G", "PIE"]
"docs/examples/tests/**/*.*" = ["S101", "D", "ARG", "PGH", "B", "FBT", "PTH", "A", "TCH", "DTZ", "TRY", "EM", "S", "N", "SIM", "PLR", "BLE", "RSE", "C901", "PLW", "G", "PIE"]
"docs/**/*.*" = ["S", "B", "DTZ", "A", "TCH", "ERA", "D", "RET"]
"test_apps/**/*.*" = ["D", "TRY", "EM", "S", "PTH"]
"tools/**/*.*" = ["D", "ARG", "EM", "TRY", "G", "FBT"]
"starlite/handlers/**/*.*" = ["N801"]
"starlite/params.py" = ["N802"]
"starlite/exceptions/*.*" = ["N818"]<|MERGE_RESOLUTION|>--- conflicted
+++ resolved
@@ -1,72 +1,67 @@
 [tool.poetry]
+authors = ["Na'aman Hirschfeld <nhirschfeld@gmail.com>"]
+classifiers = [
+  "Development Status :: 5 - Production/Stable",
+  "Environment :: Web Environment",
+  "License :: OSI Approved :: MIT License",
+  "Natural Language :: English",
+  "Operating System :: OS Independent",
+  "Programming Language :: Python :: 3.8",
+  "Programming Language :: Python :: 3.9",
+  "Programming Language :: Python :: 3.10",
+  "Programming Language :: Python :: 3.11",
+  "Programming Language :: Python",
+  "Topic :: Internet :: WWW/HTTP",
+  "Topic :: Software Development :: Libraries",
+  "Topic :: Software Development",
+  "Typing :: Typed",
+]
+description = "Performant, light and flexible ASGI API Framework"
+documentation = "https://starliteproject.dev/lib/"
+homepage = "https://starliteproject.dev/"
+include = ["CHANGELOG.rst"]
+keywords = ["api", "rest", "http", "asgi", "pydantic", "starlite", "framework", "websocket"]
+license = "MIT"
+maintainers = [
+  "Na'aman Hirschfeld <nhirschfeld@gmail.com>",
+  "Peter Schutt <peter.github@proton.me>",
+  "Cody Fincher <cody.fincher@gmail.com>",
+  "Janek Nouvertné <provinzkraut@posteo.de>",
+]
 name = "starlite"
+packages = [
+  {include = "starlite"},
+]
+readme = "README.md"
+repository = "https://github.com/starlite-api/starlite"
 version = "2.0.0alpha1"
-description = "Performant, light and flexible ASGI API Framework"
-authors = ["Na'aman Hirschfeld <nhirschfeld@gmail.com>"]
-maintainers = [
-    "Na'aman Hirschfeld <nhirschfeld@gmail.com>",
-    "Peter Schutt <peter.github@proton.me>",
-    "Cody Fincher <cody.fincher@gmail.com>",
-    "Janek Nouvertné <provinzkraut@posteo.de>"
-]
-license = "MIT"
-readme = "README.md"
-homepage = "https://starliteproject.dev/"
-repository = "https://github.com/starlite-api/starlite"
-documentation = "https://starliteproject.dev/lib/"
-keywords = ["api", "rest", "http", "asgi", "pydantic", "starlite", "framework", "websocket"]
-classifiers = [
-    "Development Status :: 5 - Production/Stable",
-    "Environment :: Web Environment",
-    "License :: OSI Approved :: MIT License",
-    "Natural Language :: English",
-    "Operating System :: OS Independent",
-    "Programming Language :: Python :: 3.8",
-    "Programming Language :: Python :: 3.9",
-    "Programming Language :: Python :: 3.10",
-    "Programming Language :: Python :: 3.11",
-    "Programming Language :: Python",
-    "Topic :: Internet :: WWW/HTTP",
-    "Topic :: Software Development :: Libraries",
-    "Topic :: Software Development",
-    "Typing :: Typed",
-]
-include = ["CHANGELOG.rst"]
-packages = [
-    { include = "starlite" },
-]
 
 [tool.poetry.dependencies]
-python = ">=3.8,<4.0"
-alembic = { version = "*", optional = true }
+alembic = {version = "*", optional = true}
 anyio = ">=3"
-brotli = { version = "*", optional = true }
-click = { version = "*", optional = true }
-cryptography = { version = "*", optional = true }
+brotli = {version = "*", optional = true}
+click = {version = "*", optional = true}
+cryptography = {version = "*", optional = true}
 fast-query-parsers = "*"
 httpx = ">=0.22"
-importlib-metadata = { version = "*", python = "<3.10" }
-jinja2 = { version = ">=3.1.2", optional = true }
-jsbeautifier = { version = "*", optional = true }
-mako = { version = ">=1.2.4", optional = true }
+importlib-metadata = {version = "*", python = "<3.10"}
+jinja2 = {version = ">=3.1.2", optional = true}
+jsbeautifier = {version = "*", optional = true}
+mako = {version = ">=1.2.4", optional = true}
 msgspec = ">=0.11.0"
 multidict = ">=6.0.2"
-opentelemetry-instrumentation-asgi = { version = "*", optional = true }
-picologging = { version = "*", optional = true }
+opentelemetry-instrumentation-asgi = {version = "*", optional = true}
+picologging = {version = "*", optional = true}
 pydantic = "*"
 pydantic-factories = "*"
 pydantic-openapi-schema = ">=1.5.0"
-python-jose = { version = "*", optional = true }
+python = ">=3.8,<4.0"
+python-jose = {version = "*", optional = true}
 pyyaml = "*"
-redis = { version = "*", optional = true, extras = ["hiredis"] }
-<<<<<<< HEAD
+redis = {version = "*", optional = true, extras = ["hiredis"]}
 rich = {version = ">=13.0.0", optional = true}
-sqlalchemy = { version = "^2.0.4", optional = true }
-=======
-rich = { version = ">=13.0.0", optional = true }
-sqlalchemy = { version = "^2.0", optional = true }
->>>>>>> 104edd80
-structlog = { version = "*", optional = true }
+sqlalchemy = {version = "^2.0.4", optional = true}
+structlog = {version = "*", optional = true}
 typing-extensions = "*"
 
 [tool.poetry.group.dev.dependencies]
@@ -75,7 +70,7 @@
 brotli = "*"
 click = "*"
 cryptography = "*"
-fakeredis = { extras = ["lua"], version = ">=2.9.0" }
+fakeredis = {extras = ["lua"], version = ">=2.9.0"}
 freezegun = "*"
 fsspec = "*"
 greenlet = "*"
@@ -83,7 +78,7 @@
 jinja2 = "*"
 jsbeautifier = "*"
 mako = "*"
-mongomock-motor = { version = "*", markers = "sys_platform != 'win32'" }
+mongomock-motor = {version = "*", markers = "sys_platform != 'win32'"}
 opentelemetry-instrumentation-asgi = "*"
 opentelemetry-sdk = "*"
 piccolo = "*"
@@ -92,6 +87,7 @@
 pytest = "*"
 pytest-asyncio = "*"
 pytest-cov = "*"
+pytest-lazy-fixture = "^0.6.3"
 pytest-mock = "*"
 python-dotenv = "*"
 python-jose = "*"
@@ -103,156 +99,152 @@
 tortoise-orm = ">=0.17.0"
 trio = "*"
 uvicorn = "*"
-pytest-lazy-fixture = "^0.6.3"
 
 [tool.poetry.group.docs]
 optional = true
 
 [tool.poetry.group.docs.dependencies]
+auto-pytabs = {extras = ["sphinx"], version = ">=0.1.1"}
 black = "^22.12.0"
 httpx = "^0.23.2"
+pydata-sphinx-theme = "^0.12.0"
+sphinx = "^5.3.0"
+sphinx-autobuild = "^2021.3.14"
+sphinx-copybutton = "^0.5.1"
+sphinx-design = "^0.3.0"
+sphinx-toolbox = "^3.2.0"
+sphinxcontrib-mermaid = "^0.7.1"
 uvicorn = "^0.20.0"
-sphinx-autobuild = "^2021.3.14"
-sphinx-design = "^0.3.0"
-sphinx = "^5.3.0"
-sphinx-toolbox = "^3.2.0"
-sphinx-copybutton = "^0.5.1"
-sphinxcontrib-mermaid = "^0.7.1"
-auto-pytabs = { extras = ["sphinx"], version = ">=0.1.1" }
-pydata-sphinx-theme = "^0.12.0"
-
 
 [tool.poetry.extras]
 brotli = ["brotli"]
 cli = ["click", "rich", "jsbeautifier"]
 cryptography = ["cryptography"]
+full = [
+  "brotli",
+  "click",
+  "cryptography",
+  "jinja2",
+  "jsbeautifier",
+  "opentelemetry-instrumentation-asgi",
+  "picologging",
+  "python-jose",
+  "redis",
+  "rich",
+  "structlog",
+  "tortoise-orm",
+]
 jinja = ["jinja2"]
 jwt = ["python-jose", "cryptography"]
 opentelemetry = ["opentelemetry-instrumentation-asgi"]
 picologging = ["picologging"]
 redis = ["redis"]
 sqlalchemy = ["sqlalchemy", "alembic"]
-standard = ["click", "jinja2", "jsbeautifier", "picologging", "rich", ]
+standard = ["click", "jinja2", "jsbeautifier", "picologging", "rich"]
 structlog = ["structlog"]
 tortoise-orm = ["tortoise-orm"]
-full = [
-    "brotli",
-    "click",
-    "cryptography",
-    "jinja2",
-    "jsbeautifier",
-    "opentelemetry-instrumentation-asgi",
-    "picologging",
-    "python-jose",
-    "redis",
-    "rich",
-    "structlog",
-    "tortoise-orm",
-]
 
 [tool.poetry.scripts]
-starlite = { callable = "starlite:__main__", extras = ["cli"] }
+starlite = {callable = "starlite:__main__", extras = ["cli"]}
 
 [build-system]
+build-backend = "poetry.core.masonry.api"
 requires = ["poetry-core>=1.0.0"]
-build-backend = "poetry.core.masonry.api"
 
 [tool.black]
+include = '\.pyi?$'
 line-length = 120
-include = '\.pyi?$'
-
 
 [tool.coverage.run]
 omit = ["*/tests/*", "starlite/contrib/sqlalchemy_1/*"]
 
 [tool.coverage.report]
 exclude_lines = [
-    'pragma: no cover',
-    'if TYPE_CHECKING:',
-    'except ImportError as e:',
-    'except ImportError:',
-    '\.\.\.',
-    'raise NotImplementedError'
+  'pragma: no cover',
+  'if TYPE_CHECKING:',
+  'except ImportError as e:',
+  'except ImportError:',
+  '\.\.\.',
+  'raise NotImplementedError',
 ]
 
 [tool.pytest.ini_options]
 addopts = "--ignore=examples"
 asyncio_mode = "auto"
 filterwarnings = [
-    "ignore::trio.TrioDeprecationWarning:anyio._backends._trio*:164",
-    "ignore::DeprecationWarning:pkg_resources:2803"
-]
-
+  "ignore::trio.TrioDeprecationWarning:anyio._backends._trio*:164",
+  "ignore::DeprecationWarning:pkg_resources:2803",
+]
 
 [tool.pyright]
+exclude = [
+  "examples/plugins/sqlalchemy_plugin",
+  "starlite/contrib/sqlalchemy_1",
+  "starlite/openapi",
+  "starlite/plugins",
+  "tests/contrib/sqlalchemy_1",
+  "tests/openapi",
+  "tests/plugins",
+]
 include = ["starlite", "tests", "examples"]
-exclude = [
-    "examples/plugins/sqlalchemy_plugin",
-    "starlite/contrib/sqlalchemy_1",
-    "starlite/openapi",
-    "starlite/plugins",
-    "tests/contrib/sqlalchemy_1",
-    "tests/openapi",
-    "tests/plugins",
-]
 
 [tool.slotscheck]
 strict-imports = false
 
 [tool.ruff]
+ignore = [
+  "E501", # pycodestyle line too long, handled by black
+  "D100", # pydocstyle - missing docstring in public module
+  "D101", # pydocstyle - missing docstring in public class
+  "D102", # pydocstyle - missing docstring in public method
+  "D103", # pydocstyle - missing docstring in public function
+  "D104", # pydocstyle - missing docstring in public package
+  "D105", # pydocstyle - missing docstring in magic method
+  "D106", # pydocstyle - missing docstring in public nested class
+  "D107", # pydocstyle - missing docstring in __init__
+  "D202", # pydocstyle - no blank lines allowed after function docstring
+  "D205", # pydocstyle - 1 blank line required between summary line and description
+  "D415", # pydocstyle - first line should end with a period, question mark, or exclamation point
+  "UP037", # pyupgrade - removes quotes from type annotation
+  "A003", # flake8-builtins - class attribute {name} is shadowing a python builtin
+  "B010", # flake8-bugbear - do not call setattr with a constant attribute value
+]
+line-length = 120
 select = [
-    "A", # flake8-builtins
-    "B", # flake8-bugbear
-    "BLE", # flake8-blind-except
-    "C4", # flake8-comprehensions
-    "C90", # mccabe
-    "D", # pydocstyle
-    "DJ", # flake8-django
-    "DTZ", # flake8-datetimez
-    "E", # pycodestyle errors
-    "ERA", # eradicate
-    "EXE", # flake8-executable
-    "F", # pyflakes
-    "G", # flake8-logging-format
-    "ICN", # flake8-import-conventions
-    "ISC", # flake8-implicit-str-concat
-    "N", # pep8-naming
-    "PIE", # flake8-pie
-    "PLC", # pylint - convention
-    "PLE", # pylint - error
-    "PLW", # pylint - warning
-    "PTH", # flake8-use-pathlib
-    "Q", # flake8-quotes
-    "RET", # flake8-return
-    "RUF", # Ruff-specific rules
-    "S", # flake8-bandit
-    "SIM", # flake8-simplify
-    "T10", # flake8-debugger
-    "T20", # flake8-print
-    "TCH", # flake8-type-checking
-    "TID", # flake8-tidy-imports
-    "UP", # pyupgrade
-    "W", # pycodestyle - warning
-    "YTT", # flake8-2020
-]
-ignore = [
-    "E501", # pycodestyle line too long, handled by black
-    "D100", # pydocstyle - missing docstring in public module
-    "D101", # pydocstyle - missing docstring in public class
-    "D102", # pydocstyle - missing docstring in public method
-    "D103", # pydocstyle - missing docstring in public function
-    "D104", # pydocstyle - missing docstring in public package
-    "D105", # pydocstyle - missing docstring in magic method
-    "D106", # pydocstyle - missing docstring in public nested class
-    "D107", # pydocstyle - missing docstring in __init__
-    "D202", # pydocstyle - no blank lines allowed after function docstring
-    "D205", # pydocstyle - 1 blank line required between summary line and description
-    "D415", # pydocstyle - first line should end with a period, question mark, or exclamation point
-    "UP037", # pyupgrade - removes quotes from type annotation
-    "A003", # flake8-builtins - class attribute {name} is shadowing a python builtin
-    "B010" # flake8-bugbear - do not call setattr with a constant attribute value
-]
-line-length = 120
+  "A", # flake8-builtins
+  "B", # flake8-bugbear
+  "BLE", # flake8-blind-except
+  "C4", # flake8-comprehensions
+  "C90", # mccabe
+  "D", # pydocstyle
+  "DJ", # flake8-django
+  "DTZ", # flake8-datetimez
+  "E", # pycodestyle errors
+  "ERA", # eradicate
+  "EXE", # flake8-executable
+  "F", # pyflakes
+  "G", # flake8-logging-format
+  "ICN", # flake8-import-conventions
+  "ISC", # flake8-implicit-str-concat
+  "N", # pep8-naming
+  "PIE", # flake8-pie
+  "PLC", # pylint - convention
+  "PLE", # pylint - error
+  "PLW", # pylint - warning
+  "PTH", # flake8-use-pathlib
+  "Q", # flake8-quotes
+  "RET", # flake8-return
+  "RUF", # Ruff-specific rules
+  "S", # flake8-bandit
+  "SIM", # flake8-simplify
+  "T10", # flake8-debugger
+  "T20", # flake8-print
+  "TCH", # flake8-type-checking
+  "TID", # flake8-tidy-imports
+  "UP", # pyupgrade
+  "W", # pycodestyle - warning
+  "YTT", # flake8-2020
+]
 src = ["starlite", "tests", "docs/examples"]
 target-version = "py38"
 
@@ -264,21 +256,44 @@
 
 [tool.ruff.pep8-naming]
 classmethod-decorators = [
-    "classmethod",
-    "pydantic.validator",
-    "pydantic.root_validator",
-    "sqlalchemy.ext.declarative.declared_attr",
+  "classmethod",
+  "pydantic.validator",
+  "pydantic.root_validator",
+  "sqlalchemy.ext.declarative.declared_attr",
 ]
 
 [tool.ruff.isort]
 known-first-party = ["starlite", "tests", "examples"]
 
 [tool.ruff.per-file-ignores]
-"tests/**/*.*" = ["S101", "D", "ARG", "PGH", "B", "FBT", "PTH", "A", "TCH", "DTZ", "TRY", "EM", "S", "N", "SIM", "PLR", "BLE", "RSE", "C901", "PLW", "G", "PIE"]
-"docs/examples/tests/**/*.*" = ["S101", "D", "ARG", "PGH", "B", "FBT", "PTH", "A", "TCH", "DTZ", "TRY", "EM", "S", "N", "SIM", "PLR", "BLE", "RSE", "C901", "PLW", "G", "PIE"]
 "docs/**/*.*" = ["S", "B", "DTZ", "A", "TCH", "ERA", "D", "RET"]
-"test_apps/**/*.*" = ["D", "TRY", "EM", "S", "PTH"]
-"tools/**/*.*" = ["D", "ARG", "EM", "TRY", "G", "FBT"]
+"docs/examples/tests/**/*.*" = [
+  "S101",
+  "D",
+  "ARG",
+  "PGH",
+  "B",
+  "FBT",
+  "PTH",
+  "A",
+  "TCH",
+  "DTZ",
+  "TRY",
+  "EM",
+  "S",
+  "N",
+  "SIM",
+  "PLR",
+  "BLE",
+  "RSE",
+  "C901",
+  "PLW",
+  "G",
+  "PIE",
+]
+"starlite/exceptions/*.*" = ["N818"]
 "starlite/handlers/**/*.*" = ["N801"]
 "starlite/params.py" = ["N802"]
-"starlite/exceptions/*.*" = ["N818"]+"test_apps/**/*.*" = ["D", "TRY", "EM", "S", "PTH"]
+"tests/**/*.*" = ["S101", "D", "ARG", "PGH", "B", "FBT", "PTH", "A", "TCH", "DTZ", "TRY", "EM", "S", "N", "SIM", "PLR", "BLE", "RSE", "C901", "PLW", "G", "PIE"]
+"tools/**/*.*" = ["D", "ARG", "EM", "TRY", "G", "FBT"]