--- conflicted
+++ resolved
@@ -78,12 +78,8 @@
 pyyaml = "*"
 redis = { version = ">=4.4.4,!=4.5.0,!=4.5.1,!=4.5.2,!=4.5.3", optional = true, extras = ["hiredis"] }
 rich = { version = ">=13.0.0", optional = true }
-<<<<<<< HEAD
-sqlalchemy = { version = ">=2.0.4", optional = true }
 saq ={ version = "*", optional = true, extras = ["hiredis"] }
-=======
 sqlalchemy = { version = ">=2.0.12", optional = true }
->>>>>>> d1f7db4f
 structlog = { version = "*", optional = true }
 typing-extensions = "*"
 uvicorn = {extras = ["standard"], version = "^0.21.1", optional = true}
@@ -178,10 +174,7 @@
     "pytimeparse",
     "redis",
     "rich",
-<<<<<<< HEAD
-    "saq",
-=======
->>>>>>> d1f7db4f
+    "saq", 
     "sqlalchemy",
     "structlog",
     "uvicorn",
