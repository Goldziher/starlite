--- conflicted
+++ resolved
@@ -58,14 +58,9 @@
 python-jose = { version = "*", optional = true }
 pyyaml = "*"
 redis = { version = "*", optional = true, extras = ["hiredis"] }
-<<<<<<< HEAD
 rich = {version = ">=13.0.0", optional = true}
 saq ={ version = "*", optional = true, extras = ["hiredis"] }
 sqlalchemy = { version = "^2.0", optional = true }
-=======
-rich = { version = ">=13.0.0", optional = true }
-sqlalchemy = { version = ">=2.0.4", optional = true }
->>>>>>> 6166361d
 structlog = { version = "*", optional = true }
 typing-extensions = "*"
 
@@ -99,12 +94,8 @@
 python-jose = "*"
 redis = { version = "*", extras = ["hiredis"] }
 rich = "*"
-<<<<<<< HEAD
 saq = "*"
-sqlalchemy = "^2.0"
-=======
 sqlalchemy = ">=2.0"
->>>>>>> 6166361d
 starlette = "*"
 structlog = "*"
 tortoise-orm = ">=0.17.0"
@@ -139,11 +130,7 @@
 redis = ["redis"]
 saq = ["saq", "redis"]
 sqlalchemy = ["sqlalchemy", "alembic"]
-<<<<<<< HEAD
-standard = ["click", "jinja2", "jsbeautifier", "rich",]
-=======
 standard = ["click", "jinja2", "jsbeautifier", "rich", ]
->>>>>>> 6166361d
 structlog = ["structlog"]
 tortoise-orm = ["tortoise-orm"]
 full = [
