[tool.poetry]
name = "litestar"
version = "2.0.0alpha4"
description = "Performant, light and flexible ASGI API Framework"
authors = [
    "Na'aman Hirschfeld <nhirschfeld@gmail.com>",
    "Peter Schutt <peter.github@proton.me>",
    "Cody Fincher <cody.fincher@gmail.com>",
    "Janek Nouvertné <provinzkraut@posteo.de>",
]
maintainers = [
    "Na'aman Hirschfeld <nhirschfeld@gmail.com>",
    "Peter Schutt <peter.github@proton.me>",
    "Cody Fincher <cody.fincher@gmail.com>",
    "Janek Nouvertné <provinzkraut@posteo.de>",
]
license = "MIT"
readme = "README.md"
homepage = "https://litestar.dev/"
repository = "https://github.com/litestar-org/litestar"
documentation = "https://docs.litestar.dev/"
keywords = [
    "api",
    "rest",
    "http",
    "asgi",
    "pydantic",
    "litestar",
    "starlite",
    "framework",
    "websocket",
    "litestar",
]
classifiers = [
    "Development Status :: 5 - Production/Stable",
    "Environment :: Web Environment",
    "License :: OSI Approved :: MIT License",
    "Natural Language :: English",
    "Operating System :: OS Independent",
    "Programming Language :: Python :: 3.8",
    "Programming Language :: Python :: 3.9",
    "Programming Language :: Python :: 3.10",
    "Programming Language :: Python :: 3.11",
    "Programming Language :: Python",
    "Topic :: Internet :: WWW/HTTP",
    "Topic :: Software Development :: Libraries",
    "Topic :: Software Development",
    "Typing :: Typed",
]
include = ["CHANGELOG.rst"]
packages = [{ include = "litestar" }]

[tool.poetry.dependencies]
python = ">=3.8,<4.0"
alembic = { version = "*", optional = true }
anyio = ">=3"
attrs = { version = "*", optional = true }
brotli = { version = "*", optional = true }
cattrs = { version = "*", optional = true }
click = { version = "*", optional = true }
cryptography = { version = "*", optional = true }
fast-query-parsers = "*"
httpx = ">=0.22"
importlib-metadata = { version = "*", python = "<3.10" }
jinja2 = { version = ">=3.1.2", optional = true }
jsbeautifier = { version = "*", optional = true }
mako = { version = ">=1.2.4", optional = true }
msgspec = "*"
multidict = ">=6.0.2"
opentelemetry-instrumentation-asgi = { version = "*", optional = true }
picologging = { version = "*", optional = true }
polyfactory = {version = ">=2.0.0a1", allow-prereleases = true}
pydantic = "<2"
python-dateutil = { version = "*", optional = true }
python-jose = { version = "*", optional = true }
pytimeparse = { version = "*", optional = true }
pyyaml = "*"
redis = { version = ">=4.4.4,!=4.5.0,!=4.5.1,!=4.5.2,!=4.5.3", optional = true, extras = ["hiredis"] }
rich = { version = ">=13.0.0", optional = true }
sqlalchemy = { version = ">=2.0.4", optional = true }
structlog = { version = "*", optional = true }
typing-extensions = "*"
uvicorn = {extras = ["standard"], version = "^0.21.1", optional = true}

[tool.poetry.group.dev.dependencies]
aiosqlite = "*"
asyncmy = "*"
asyncpg = "*"
attrs = "*"
beautifulsoup4 = "*"
brotli = "*"
cattrs = "*"
click = "*"
cryptography = "*"
fakeredis = { extras = ["lua"], version = ">=2.10.2" }
freezegun = "*"
fsspec = "*"
greenlet = "*"
hypothesis = "*"
jinja2 = "*"
jsbeautifier = "*"
mako = "*"
mongomock-motor = { version = "*", markers = "sys_platform != 'win32'" }
opentelemetry-instrumentation-asgi = "*"
opentelemetry-sdk = "*"
piccolo = "*"
picologging = "*"
pre-commit = "*"
pytest = "*"
pytest-asyncio = "*"
pytest-cov = "*"
pytest-lazy-fixture = "*"
pytest-mock = "*"
pytest_docker = "*"
python-dateutil = "*"
python-dotenv = "*"
python-jose = "*"
pytimeparse = "*"
redis = "*"
rich = "*"
sqlalchemy = ">=2.0"
starlette = "*"
structlog = "*"
tortoise-orm = ">=0.17.0"
trio = "*"
uvicorn = "*"

[tool.poetry.group.docs]
optional = true

[tool.poetry.group.docs.dependencies]
auto-pytabs = { extras = ["sphinx"], version = "*" }
black = "*"
httpx = "*"
sphinx = ">=5.3.0,<=6"
sphinx-autobuild = "*"
sphinx-copybutton = ">=0.5.1"
sphinx-design = ">=0.3.0,<1"
sphinxcontrib-mermaid = ">=0.8.1,<1"
litestar-sphinx-theme = { git = "https://github.com/litestar-org/litestar-sphinx-theme.git" }
uvicorn = "*"

[tool.poetry.extras]
attrs = ["attrs", "cattrs", "python-dateutil", "pytimeparse"]
brotli = ["brotli"]
cli = ["click", "rich", "jsbeautifier", "uvicorn"]
cryptography = ["cryptography"]
jinja = ["jinja2"]
jwt = ["python-jose", "cryptography"]
opentelemetry = ["opentelemetry-instrumentation-asgi"]
picologging = ["picologging"]
redis = ["redis"]
sqlalchemy = ["sqlalchemy", "alembic"]
standard = ["click", "jinja2", "jsbeautifier", "rich", "uvicorn"]
structlog = ["structlog"]
tortoise-orm = ["tortoise-orm"]

full = [
    "alembic",
    "attrs",
    "brotli",
    "cattrs",
    "click",
    "cryptography",
    "jinja2",
    "jsbeautifier",
    "opentelemetry-instrumentation-asgi",
    "python-dateutill",
    "python-jose",
    "pytimeparse",
    "redis",
    "rich",
    "sqlalchemy",
    "structlog",
    "uvicorn",
]

[tool.poetry.scripts]
litestar = { callable = "litestar:__main__", extras = ["cli"] }

[build-system]
requires = ["poetry-core>=1.0.0"]
build-backend = "poetry.core.masonry.api"

[tool.black]
line-length = 120
include = '\.pyi?$'

<<<<<<< HEAD
[tool.codespell]
ignore-words-list = "selectin"

=======
>>>>>>> 4f734ea5
[tool.coverage.run]
omit = ["*/tests/*", "litestar/contrib/sqlalchemy_1/*"]

[tool.coverage.report]
exclude_lines = [
    'pragma: no cover',
    'if TYPE_CHECKING:',
    'except ImportError as e:',
    'except ImportError:',
    '\.\.\.',
    'raise NotImplementedError',
]

[tool.pytest.ini_options]
addopts = "--ignore=examples -m='not sqlalchemy_asyncmy'"
asyncio_mode = "auto"
filterwarnings = [
    "ignore::trio.TrioDeprecationWarning:anyio._backends._trio*:164",
    "ignore::DeprecationWarning:pkg_resources:2803",
]
markers = [
    "sqlalchemy_asyncmy: SQLAlchemy MySQL (asyncmy) Tests",
    "sqlalchemy_asyncpg: SQLAlchemy Postgres (asyncpg) Tests"
]

[tool.pyright]
include = ["litestar", "tests", "examples"]
exclude = [
    "examples/plugins/sqlalchemy_plugin",
    "litestar/contrib/sqlalchemy_1",
    "litestar/openapi",
    "litestar/plugins",
    "tests/contrib/sqlalchemy_1",
    "tests/openapi",
    "tests/plugins",
]

[tool.slotscheck]
strict-imports = false

[tool.ruff]
select = [
    "A", # flake8-builtins
    "B",   # flake8-bugbear
    "BLE", # flake8-blind-except
    "C4",  # flake8-comprehensions
    "C90", # mccabe
    "D",   # pydocstyle
    "DJ",  # flake8-django
    "DTZ", # flake8-datetimez
    "E",   # pycodestyle errors
    "ERA", # eradicate
    "EXE", # flake8-executable
    "F",   # pyflakes
    "G",   # flake8-logging-format
    "I",   # isort
    "ICN", # flake8-import-conventions
    "ISC", # flake8-implicit-str-concat
    "N",   # pep8-naming
    "PIE", # flake8-pie
    "PLC", # pylint - convention
    "PLE", # pylint - error
    "PLW", # pylint - warning
    "PTH", # flake8-use-pathlib
    "Q",   # flake8-quotes
    "RET", # flake8-return
    "RUF", # Ruff-specific rules
    "S",   # flake8-bandit
    "SIM", # flake8-simplify
    "T10", # flake8-debugger
    "T20", # flake8-print
    "TCH", # flake8-type-checking
    "TID", # flake8-tidy-imports
    "UP",  # pyupgrade
    "W",   # pycodestyle - warning
    "YTT", # flake8-2020
]

ignore = [
    "A003",  # flake8-builtins - class attribute {name} is shadowing a python builtin
    "B010",  # flake8-bugbear - do not call setattr with a constant attribute value
    "D100",  # pydocstyle - missing docstring in public module
    "D101",  # pydocstyle - missing docstring in public class
    "D102",  # pydocstyle - missing docstring in public method
    "D103",  # pydocstyle - missing docstring in public function
    "D104",  # pydocstyle - missing docstring in public package
    "D105",  # pydocstyle - missing docstring in magic method
    "D106",  # pydocstyle - missing docstring in public nested class
    "D107",  # pydocstyle - missing docstring in __init__
    "D202",  # pydocstyle - no blank lines allowed after function docstring
    "D205",  # pydocstyle - 1 blank line required between summary line and description
    "D415",  # pydocstyle - first line should end with a period, question mark, or exclamation point
    "E501",  # pycodestyle line too long, handled by black
    "UP037", # pyupgrade - removes quotes from type annotation
]
line-length = 120
src = ["litestar", "tests", "docs/examples"]
target-version = "py38"

[tool.ruff.pydocstyle]
convention = "google"

[tool.ruff.mccabe]
max-complexity = 12

[tool.ruff.pep8-naming]
classmethod-decorators = [
    "classmethod",
    "pydantic.root_validator",
    "pydantic.validator",
    "sqlalchemy.ext.declarative.declared_attr",
    "sqlalchemy.orm.declared_attr.directive",
]

[tool.ruff.isort]
known-first-party = ["litestar", "tests", "examples"]

[tool.ruff.per-file-ignores]
"tests/**/*.*" = [
    "A",
    "ARG",
    "B",
    "BLE",
    "C901",
    "D",
    "DTZ",
    "EM",
    "FBT",
    "G",
    "N",
    "PGH",
    "PIE",
    "PLR",
    "PLW",
    "PTH",
    "RSE",
    "S",
    "S101",
    "SIM",
    "TCH",
    "TRY",
]
"docs/examples/application_hooks/before_send_hook.py" = ["UP006"]
"docs/examples/tests/**/*.*" = [
    "A",
    "ARG",
    "B",
    "BLE",
    "C901",
    "D",
    "DTZ",
    "EM",
    "FBT",
    "G",
    "N",
    "PGH",
    "PIE",
    "PLR",
    "PLW",
    "PTH",
    "RSE",
    "S",
    "S101",
    "SIM",
    "TCH",
    "TRY",
]
"docs/**/*.*" = ["S", "B", "DTZ", "A", "TCH", "ERA", "D", "RET"]
"docs/examples/**" = ["T201"]
"litestar/exceptions/*.*" = ["N818"]
"litestar/handlers/**/*.*" = ["N801"]
"litestar/_openapi/schema_generation/schema.py" = ["C901"]
"litestar/params.py" = ["N802"]
"test_apps/**/*.*" = ["D", "TRY", "EM", "S", "PTH"]
"tools/**/*.*" = ["D", "ARG", "EM", "TRY", "G", "FBT"]<|MERGE_RESOLUTION|>--- conflicted
+++ resolved
@@ -186,12 +186,9 @@
 line-length = 120
 include = '\.pyi?$'
 
-<<<<<<< HEAD
 [tool.codespell]
 ignore-words-list = "selectin"
-
-=======
->>>>>>> 4f734ea5
+ 
 [tool.coverage.run]
 omit = ["*/tests/*", "litestar/contrib/sqlalchemy_1/*"]
 
