--- conflicted
+++ resolved
@@ -110,7 +110,6 @@
 httpx = "^0.23.2"
 uvicorn = "^0.20.0"
 mike = "^1.1.2"
-<<<<<<< HEAD
 furo = "^2022.12.7"
 sphinx-autobuild = "^2021.3.14"
 sphinx-design = "^0.3.0"
@@ -120,10 +119,7 @@
 sphinx-copybutton = "^0.5.1"
 m2r = "^0.3.1"
 sphinxcontrib-mermaid = "^0.7.1"
-auto-pytabs = {extras = ["sphinx"], version = "^0.1.0"}
-=======
 auto-pytabs = {extras = ["mkdocs"], version = ">=0.1.1"}
->>>>>>> 7ab6954a
 
 
 [tool.poetry.extras]
