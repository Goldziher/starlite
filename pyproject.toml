--- conflicted
+++ resolved
@@ -42,12 +42,8 @@
 typing-extensions = "*"
 requests = { version = "*", optional = true }
 brotli = { version = "*", optional = true }
-<<<<<<< HEAD
+pydantic-openapi-schema = "*"
 picologging = { version = "*", optional = true }
-
-=======
-pydantic-openapi-schema = "*"
->>>>>>> 53ffb03a
 
 [tool.poetry.dev-dependencies]
 hypothesis = "*"
@@ -67,7 +63,6 @@
 piccolo = "*"
 pre-commit = "*"
 redis = "^4.3.4"
-
 
 [tool.poetry.extras]
 testing = ["requests", "brotli", "picologging"]
