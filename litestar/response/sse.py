from __future__ import annotations

import io
import re
<<<<<<< HEAD
from typing import TYPE_CHECKING, AsyncGenerator, AsyncIterable, AsyncIterator, Iterable, Iterator
=======
from dataclasses import dataclass
from typing import TYPE_CHECKING, Any, AsyncGenerator, AsyncIterable, AsyncIterator, Iterable, Iterator
>>>>>>> 2436fd14

from litestar.concurrency import sync_to_thread
from litestar.exceptions import ImproperlyConfiguredException
from litestar.response.streaming import Stream
from litestar.utils import AsyncIteratorWrapper

if TYPE_CHECKING:
    from litestar.background_tasks import BackgroundTask, BackgroundTasks
    from litestar.types import ResponseCookies, ResponseHeaders, StreamType

_LINE_BREAK_RE = re.compile(r"\r\n|\r|\n")
DEFAULT_SEPARATOR = "\r\n"


class _ServerSentEventIterator(AsyncIteratorWrapper[bytes]):
    __slots__ = ("content_async_iterator", "event_id", "event_type", "retry_duration", "comment_message")

    content_async_iterator: AsyncIteratorWrapper[bytes | str] | AsyncIterable[str | bytes] | AsyncIterator[str | bytes]

    def __init__(
        self,
        content: str | bytes | StreamType[str | bytes],
        event_type: str | None = None,
        event_id: int | str | None = None,
        retry_duration: int | None = None,
        comment_message: str | None = None,
    ) -> None:
        self.comment_message = comment_message
        self.event_id = event_id
        self.event_type = event_type
        self.retry_duration = retry_duration
        chunks: list[bytes] = []
        if comment_message is not None:
            chunks.extend([f": {chunk}\r\n".encode() for chunk in _LINE_BREAK_RE.split(comment_message)])

        if event_id is not None:
            chunks.append(f"id: {event_id}\r\n".encode())

        if event_type is not None:
            chunks.append(f"event: {event_type}\r\n".encode())

        if retry_duration is not None:
            chunks.append(f"retry: {retry_duration}\r\n".encode())

        super().__init__(iterator=chunks)

        if not isinstance(content, (Iterator, AsyncIterator, AsyncIteratorWrapper)) and callable(content):
            content = content()  # type: ignore[unreachable]

        if isinstance(content, (str, bytes)):
            self.content_async_iterator = AsyncIteratorWrapper([content])
        elif isinstance(content, (Iterable, Iterator)):
            self.content_async_iterator = AsyncIteratorWrapper(content)  # type: ignore[arg-type]
        elif isinstance(content, (AsyncIterable, AsyncIterator, AsyncIteratorWrapper)):
            self.content_async_iterator = content
        else:
            raise ImproperlyConfiguredException(f"Invalid type {type(content)} for ServerSentEvent")

    def ensure_bytes(self, data: bytes | dict | ServerSentEventMessage | Any, sep: str) -> bytes:
        if isinstance(data, bytes):
            return data
        if isinstance(data, ServerSentEventMessage):
            return data.encode()
        if isinstance(data, dict):
            data["sep"] = sep
            return ServerSentEventMessage(**data).encode()

        return ServerSentEventMessage(
            data=str(data), id=self.event_id, event=self.event_type, retry=self.retry_duration, sep=sep
        ).encode()

    def _call_next(self) -> bytes:
        try:
            return next(self.iterator)
        except StopIteration as e:
            raise ValueError from e

    async def _async_generator(self) -> AsyncGenerator[bytes, None]:
        while True:
            try:
                yield await sync_to_thread(self._call_next)
            except ValueError:
                async for value in self.content_async_iterator:
                    d = self.ensure_bytes(value, DEFAULT_SEPARATOR)
                    yield d
                break


@dataclass
class ServerSentEventMessage:
    data: Any | None = None
    event: str | None = None
    id: int | str | None = None
    retry: int | None = None
    comment: str | None = None
    sep: str = DEFAULT_SEPARATOR

    def encode(self) -> bytes:
        buffer = io.StringIO()
        if self.comment is not None:
            for chunk in _LINE_BREAK_RE.split(str(self.comment)):
                buffer.write(f": {chunk}")
                buffer.write(self.sep)

        if self.id is not None:
            buffer.write(_LINE_BREAK_RE.sub("", f"id: {self.id}"))
            buffer.write(self.sep)

        if self.event is not None:
            buffer.write(_LINE_BREAK_RE.sub("", f"event: {self.event}"))
            buffer.write(self.sep)

        if self.data is not None:
            for chunk in _LINE_BREAK_RE.split(str(self.data)):
                buffer.write(f"data: {chunk}")
                buffer.write(self.sep)

        if self.retry is not None:
            if not isinstance(self.retry, int):
                raise TypeError("retry argument must be int")
            buffer.write(f"retry: {self.retry}")
            buffer.write(self.sep)

        buffer.write(self.sep)
        return buffer.getvalue().encode("utf-8")


class ServerSentEvent(Stream):
    def __init__(
        self,
        content: str | bytes | StreamType[str | bytes],
        *,
        background: BackgroundTask | BackgroundTasks | None = None,
        cookies: ResponseCookies | None = None,
        encoding: str = "utf-8",
        headers: ResponseHeaders | None = None,
        event_type: str | None = None,
        event_id: int | str | None = None,
        retry_duration: int | None = None,
        comment_message: str | None = None,
        status_code: int | None = None,
    ) -> None:
        """Initialize the response.

        Args:
            content: Bytes, string or a sync or async iterator or iterable.
            background: A :class:`BackgroundTask <.background_tasks.BackgroundTask>` instance or
                :class:`BackgroundTasks <.background_tasks.BackgroundTasks>` to execute after the response is finished.
                Defaults to None.
            cookies: A list of :class:`Cookie <.datastructures.Cookie>` instances to be set under the response
                ``Set-Cookie`` header.
            encoding: The encoding to be used for the response headers.
            headers: A string keyed dictionary of response headers. Header keys are insensitive.
            status_code: The response status code. Defaults to 200.
            event_type: The type of the SSE event. If given, the browser will sent the event to any 'event-listener'
                declared for it (e.g. via 'addEventListener' in JS).
            event_id: The event ID. This sets the event source's 'last event id'.
            retry_duration: Retry duration in milliseconds.
            comment_message: A comment message. This value is ignored by clients and is used mostly for pinging.
        """
        super().__init__(
            content=_ServerSentEventIterator(
                content=content,
                event_type=event_type,
                event_id=event_id,
                retry_duration=retry_duration,
                comment_message=comment_message,
            ),
            media_type="text/event-stream",
            background=background,
            cookies=cookies,
            encoding=encoding,
            headers=headers,
            status_code=status_code,
        )
        self.headers.setdefault("Cache-Control", "no-cache")
        self.headers["Connection"] = "keep-alive"
        self.headers["X-Accel-Buffering"] = "no"<|MERGE_RESOLUTION|>--- conflicted
+++ resolved
@@ -2,12 +2,8 @@
 
 import io
 import re
-<<<<<<< HEAD
-from typing import TYPE_CHECKING, AsyncGenerator, AsyncIterable, AsyncIterator, Iterable, Iterator
-=======
 from dataclasses import dataclass
 from typing import TYPE_CHECKING, Any, AsyncGenerator, AsyncIterable, AsyncIterator, Iterable, Iterator
->>>>>>> 2436fd14
 
 from litestar.concurrency import sync_to_thread
 from litestar.exceptions import ImproperlyConfiguredException
@@ -91,8 +87,7 @@
                 yield await sync_to_thread(self._call_next)
             except ValueError:
                 async for value in self.content_async_iterator:
-                    d = self.ensure_bytes(value, DEFAULT_SEPARATOR)
-                    yield d
+                    yield self.ensure_bytes(value, DEFAULT_SEPARATOR)
                 break
 
 
