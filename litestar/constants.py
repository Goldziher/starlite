from dataclasses import MISSING
from inspect import Signature
from typing import Final

from msgspec import UnsetType

from litestar.enums import MediaType
from litestar.types import Empty

DEFAULT_ALLOWED_CORS_HEADERS: Final = {"Accept", "Accept-Language", "Content-Language", "Content-Type"}
DEFAULT_CHUNK_SIZE: Final = 1024 * 128  # 128KB
HTTP_DISCONNECT: Final = "http.disconnect"
HTTP_RESPONSE_BODY: Final = "http.response.body"
HTTP_RESPONSE_START: Final = "http.response.start"
ONE_MEGABYTE: Final = 1024 * 1024
OPENAPI_NOT_INITIALIZED: Final = "Litestar has not been instantiated with OpenAPIConfig"
REDIRECT_STATUS_CODES: Final = {301, 302, 303, 307, 308}
REDIRECT_ALLOWED_MEDIA_TYPES: Final = {MediaType.TEXT, MediaType.HTML, MediaType.JSON}
RESERVED_KWARGS: Final = {"state", "headers", "cookies", "request", "socket", "data", "query", "scope", "body"}
SCOPE_STATE_CSRF_TOKEN_KEY = "csrf_token"  # noqa: S105  # possible hardcoded password
SCOPE_STATE_DEPENDENCY_CACHE: Final = "dependency_cache"
SCOPE_STATE_NAMESPACE: Final = "__litestar__"
SCOPE_STATE_RESPONSE_COMPRESSED: Final = "response_compressed"
SCOPE_STATE_IS_CACHED: Final = "is_cached"
SKIP_VALIDATION_NAMES: Final = {"request", "socket", "scope", "receive", "send"}
UNDEFINED_SENTINELS: Final = {Signature.empty, Empty, Ellipsis, MISSING, UnsetType}
WEBSOCKET_CLOSE: Final = "websocket.close"
WEBSOCKET_DISCONNECT: Final = "websocket.disconnect"


try:
    from pydantic.fields import PydanticUndefined as Pydantic2Undefined  # type: ignore[attr-defined]
    from pydantic.v1.fields import Undefined as Pydantic1Undefined

    PYDANTIC_UNDEFINED_SENTINELS = {Pydantic1Undefined, Pydantic2Undefined}
except ImportError:
    try:
        from pydantic.v1.fields import Undefined as Pydantic1Undefined

        PYDANTIC_UNDEFINED_SENTINELS = {Pydantic1Undefined}

    except ImportError:  # pyright: ignore
        PYDANTIC_UNDEFINED_SENTINELS = set()


<<<<<<< HEAD
UNDEFINED_SENTINELS.update(PYDANTIC_UNDEFINED_SENTINELS)
=======
except ImportError:
    pass
>>>>>>> ff975b68
<|MERGE_RESOLUTION|>--- conflicted
+++ resolved
@@ -43,9 +43,4 @@
         PYDANTIC_UNDEFINED_SENTINELS = set()
 
 
-<<<<<<< HEAD
-UNDEFINED_SENTINELS.update(PYDANTIC_UNDEFINED_SENTINELS)
-=======
-except ImportError:
-    pass
->>>>>>> ff975b68
+UNDEFINED_SENTINELS.update(PYDANTIC_UNDEFINED_SENTINELS)