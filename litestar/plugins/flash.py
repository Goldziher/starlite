--- conflicted
+++ resolved
@@ -48,15 +48,10 @@
         Returns:
             The application configuration with the message callable registered.
         """
-<<<<<<< HEAD
         if self.config.session_config is None:
             raise litestar.exceptions.ImproperlyConfiguredException("Flash messages require a session middleware.")
-        template_callable: Callable[[Any], Any]
-        try:
-=======
         template_callable: Callable[[Any], Any] = get_flashes
         with suppress(MissingDependencyException):
->>>>>>> 7814d597
             from litestar.contrib.minijinja import MiniJinjaTemplateEngine, _transform_state
 
             if isinstance(self.config.template_config.engine_instance, MiniJinjaTemplateEngine):
