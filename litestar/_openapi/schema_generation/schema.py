--- conflicted
+++ resolved
@@ -649,12 +649,8 @@
         if not schema.examples and self.generate_examples:
             from litestar._openapi.schema_generation.examples import create_examples_for_field
 
-<<<<<<< HEAD
-            schema.examples = create_examples_for_field(field)
-=======
             schema.examples = get_formatted_examples(field, create_examples_for_field(field))
 
->>>>>>> 38f3b196
         if schema.title and schema.type in (OpenAPIType.OBJECT, OpenAPIType.ARRAY):
             class_name = _get_normalized_schema_key(str(field.annotation))
 
