--- conflicted
+++ resolved
@@ -34,13 +34,8 @@
 )
 
 T = TypeVar("T")
-<<<<<<< HEAD
-ModelT = TypeVar("ModelT", bound="DeclarativeBase")
-SQLARepoT = TypeVar("SQLARepoT", bound="SQLAlchemyAsyncRepository")
-=======
 ModelT = TypeVar("ModelT", bound="base.ModelProtocol")
 SQLARepoT = TypeVar("SQLARepoT", bound="SQLAlchemyRepository")
->>>>>>> 86b1173c
 SelectT = TypeVar("SelectT", bound="Select[Any]")
 RowT = TypeVar("RowT", bound=Tuple[Any, ...])
 
@@ -288,11 +283,7 @@
         """
         statement = kwargs.pop("statement", self.statement)
         statement = statement.with_only_columns(
-<<<<<<< HEAD
-            sql_func.count(getattr(self.model_type, self.id_attribute)),
-=======
             sql_func.count(self.get_id_attribute_value(self.model_type)),
->>>>>>> 86b1173c
             maintain_column_froms=True,
         ).order_by(None)
         statement = self._apply_filters(*filters, apply_pagination=False, statement=statement)
@@ -378,11 +369,7 @@
         statement = kwargs.pop("statement", self.statement)
         statement = statement.add_columns(
             over(
-<<<<<<< HEAD
-                sql_func.count(getattr(self.model_type, self.id_attribute)),
-=======
-                sql_func.count(self.get_id_attribute_value(self.model_type)),
->>>>>>> 86b1173c
+                sql_func.count(self.get_id_attribute_value(self.model_type))
             )
         )
         statement = self._apply_filters(*filters, statement=statement)
