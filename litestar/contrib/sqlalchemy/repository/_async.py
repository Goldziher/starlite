from __future__ import annotations

from typing import TYPE_CHECKING, Any, Final, Generic, Iterable, Literal, cast

from sqlalchemy import (
    Result,
    Select,
    StatementLambdaElement,
    TextClause,
    delete,
    lambda_stmt,
    over,
    select,
    text,
    update,
)
from sqlalchemy import func as sql_func
from sqlalchemy.orm import InstrumentedAttribute
<<<<<<< HEAD
from sqlalchemy.sql._typing import ColumnExpressionArgument
=======
from sqlalchemy.sql import ColumnElement, ColumnExpressionArgument
>>>>>>> 390e0d90

from litestar.repository import AbstractAsyncRepository, RepositoryError
from litestar.repository.filters import (
    BeforeAfter,
    CollectionFilter,
    FilterTypes,
    LimitOffset,
    NotInCollectionFilter,
    NotInSearchFilter,
    OnBeforeAfter,
    OrderBy,
    SearchFilter,
)

from ._util import get_instrumented_attr, wrap_sqlalchemy_exception
from .types import ModelT

if TYPE_CHECKING:
    from collections import abc
    from datetime import datetime

    from sqlalchemy.engine.interfaces import _CoreSingleExecuteParams
    from sqlalchemy.ext.asyncio import AsyncSession

DEFAULT_INSERTMANYVALUES_MAX_PARAMETERS: Final = 950

<<<<<<< HEAD
WhereClauseT = _ColumnExpressionArgument[bool]
=======
WhereClauseT = ColumnExpressionArgument[bool]
>>>>>>> 390e0d90


class SQLAlchemyAsyncRepository(AbstractAsyncRepository[ModelT], Generic[ModelT]):
    """SQLAlchemy based implementation of the repository interface."""

    match_fields: list[str] | str | None = None
    id_attribute: str | InstrumentedAttribute

    def __init__(
        self,
        *,
        statement: Select[tuple[ModelT]] | StatementLambdaElement | None = None,
        session: AsyncSession,
        auto_expunge: bool = False,
        auto_refresh: bool = True,
        auto_commit: bool = False,
        **kwargs: Any,
    ) -> None:
        """Repository pattern for SQLAlchemy models.

        Args:
            statement: To facilitate customization of the underlying select query.
            session: Session managing the unit-of-work for the operation.
            auto_expunge: Remove object from session before returning.
            auto_refresh: Refresh object from session before returning.
            auto_commit: Commit objects before returning.
            **kwargs: Additional arguments.

        """
        super().__init__(**kwargs)
        self.auto_expunge = auto_expunge
        self.auto_refresh = auto_refresh
        self.auto_commit = auto_commit
        self.session = session
        if isinstance(statement, Select):
            self.statement = lambda_stmt(lambda: statement)
        elif statement is None:
            statement = select(self.model_type)
            self.statement = lambda_stmt(lambda: statement)
        else:
            self.statement = statement
        if not self.session.bind:
            # this shouldn't actually ever happen, but we include it anyway to properly
            # narrow down the types
            raise ValueError("Session improperly configure")
        self._dialect = self.session.bind.dialect

    async def add(
        self,
        data: ModelT,
        auto_commit: bool | None = None,
        auto_expunge: bool | None = None,
        auto_refresh: bool | None = None,
    ) -> ModelT:
        """Add `data` to the collection.

        Args:
            data: Instance to be added to the collection.
            auto_expunge: Remove object from session before returning. Defaults to
                :class:`SQLAlchemyAsyncRepository.auto_expunge <SQLAlchemyAsyncRepository>`.
            auto_refresh: Refresh object from session before returning. Defaults to
                :class:`SQLAlchemyAsyncRepository.auto_refresh <SQLAlchemyAsyncRepository>`
            auto_commit: Commit objects before returning. Defaults to
                :class:`SQLAlchemyAsyncRepository.auto_commit <SQLAlchemyAsyncRepository>`

        Returns:
            The added instance.
        """
        with wrap_sqlalchemy_exception():
            instance = await self._attach_to_session(data)
            await self._flush_or_commit(auto_commit=auto_commit)
            await self._refresh(instance, auto_refresh=auto_refresh)
            self._expunge(instance, auto_expunge=auto_expunge)
            return instance

    async def add_many(
        self,
        data: list[ModelT],
        auto_commit: bool | None = None,
        auto_expunge: bool | None = None,
    ) -> list[ModelT]:
        """Add Many `data` to the collection.

        Args:
            data: list of Instances to be added to the collection.
            auto_expunge: Remove object from session before returning. Defaults to
                :class:`SQLAlchemyAsyncRepository.auto_expunge <SQLAlchemyAsyncRepository>`.
            auto_commit: Commit objects before returning. Defaults to
                :class:`SQLAlchemyAsyncRepository.auto_commit <SQLAlchemyAsyncRepository>`

        Returns:
            The added instances.
        """
        with wrap_sqlalchemy_exception():
            self.session.add_all(data)
            await self._flush_or_commit(auto_commit=auto_commit)
            for datum in data:
                self._expunge(datum, auto_expunge=auto_expunge)
            return data

    async def delete(
        self,
        item_id: Any,
        auto_commit: bool | None = None,
        auto_expunge: bool | None = None,
        id_attribute: str | InstrumentedAttribute | None = None,
    ) -> ModelT:
        """Delete instance identified by ``item_id``.

        Args:
            item_id: Identifier of instance to be deleted.
            auto_expunge: Remove object from session before returning. Defaults to
                :class:`SQLAlchemyAsyncRepository.auto_expunge <SQLAlchemyAsyncRepository>`.
            auto_commit: Commit objects before returning. Defaults to
                :class:`SQLAlchemyAsyncRepository.auto_commit <SQLAlchemyAsyncRepository>`
            id_attribute: Allows customization of the unique identifier to use for model fetching.
                Defaults to `id`, but can reference any surrogate or candidate key for the table.

        Returns:
            The deleted instance.

        Raises:
            NotFoundError: If no instance found identified by ``item_id``.
        """
        with wrap_sqlalchemy_exception():
            instance = await self.get(item_id, id_attribute=id_attribute)
            await self.session.delete(instance)
            await self._flush_or_commit(auto_commit=auto_commit)
            self._expunge(instance, auto_expunge=auto_expunge)
            return instance

    async def delete_many(
        self,
        item_ids: list[Any],
        auto_commit: bool | None = None,
        auto_expunge: bool | None = None,
        id_attribute: str | InstrumentedAttribute | None = None,
        chunk_size: int | None = None,
    ) -> list[ModelT]:
        """Delete instance identified by `item_id`.

        Args:
            item_ids: Identifier of instance to be deleted.
            auto_expunge: Remove object from session before returning. Defaults to
                :class:`SQLAlchemyAsyncRepository.auto_expunge <SQLAlchemyAsyncRepository>`.
            auto_commit: Commit objects before returning. Defaults to
                :class:`SQLAlchemyAsyncRepository.auto_commit <SQLAlchemyAsyncRepository>`
            id_attribute: Allows customization of the unique identifier to use for model fetching.
                Defaults to `id`, but can reference any surrogate or candidate key for the table.
            chunk_size: Allows customization of the ``insertmanyvalues_max_parameters`` setting for the driver.
                Defaults to `950` if left unset.

        Returns:
            The deleted instances.

        """

        with wrap_sqlalchemy_exception():
            id_attribute = get_instrumented_attr(
                self.model_type, id_attribute if id_attribute is not None else self.id_attribute
            )
            instances: list[ModelT] = []
            chunk_size = self._get_insertmanyvalues_max_parameters(chunk_size)
            for idx in range(0, len(item_ids), chunk_size):
                chunk = item_ids[idx : min(idx + chunk_size, len(item_ids))]
                if self._dialect.delete_executemany_returning:
                    instances.extend(
                        await self.session.scalars(
                            self._get_delete_many_statement(
                                statement_type="delete",
                                model_type=self.model_type,
                                id_attribute=id_attribute,
                                id_chunk=chunk,
                                supports_returning=self._dialect.delete_executemany_returning,
                            )
                        )
                    )
                else:
                    instances.extend(
                        await self.session.scalars(
                            self._get_delete_many_statement(
                                statement_type="select",
                                model_type=self.model_type,
                                id_attribute=id_attribute,
                                id_chunk=chunk,
                                supports_returning=self._dialect.delete_executemany_returning,
                            )
                        )
                    )
                    await self.session.execute(
                        self._get_delete_many_statement(
                            statement_type="delete",
                            model_type=self.model_type,
                            id_attribute=id_attribute,
                            id_chunk=chunk,
                            supports_returning=self._dialect.delete_executemany_returning,
                        )
                    )
            await self._flush_or_commit(auto_commit=auto_commit)
            for instance in instances:
                self._expunge(instance, auto_expunge=auto_expunge)
            return instances

    def _get_insertmanyvalues_max_parameters(self, chunk_size: int | None = None) -> int:
        return chunk_size if chunk_size is not None else DEFAULT_INSERTMANYVALUES_MAX_PARAMETERS

    async def exists(self, *filters: FilterTypes | ColumnElement[bool], **kwargs: Any) -> bool:
        """Return true if the object specified by ``kwargs`` exists.

        Args:
            *filters: Types for specific filtering operations.
            **kwargs: Identifier of the instance to be retrieved.

        Returns:
            True if the instance was found.  False if not found..

        """
        existing = await self.count(*filters, **kwargs)
        return existing > 0

    def _get_base_stmt(
        self, statement: Select[tuple[ModelT]] | StatementLambdaElement | None = None
    ) -> StatementLambdaElement:
        if isinstance(statement, Select):
            return lambda_stmt(lambda: statement)
        return self.statement if statement is None else statement

    @staticmethod
    def _get_delete_many_statement(
        model_type: type[ModelT],
        id_attribute: InstrumentedAttribute,
        id_chunk: list[Any],
        supports_returning: bool,
        statement_type: Literal["delete", "select"] = "delete",
    ) -> StatementLambdaElement:
        if statement_type == "delete":
            statement = lambda_stmt(lambda: delete(model_type))
        elif statement_type == "select":
            statement = lambda_stmt(lambda: select(model_type))
        statement += lambda s: s.where(id_attribute.in_(id_chunk))
        if supports_returning and statement_type != "select":
            statement += lambda s: s.returning(model_type)
        return statement

    async def get(  # type: ignore[override]
        self,
        item_id: Any,
        auto_expunge: bool | None = None,
        statement: Select[tuple[ModelT]] | StatementLambdaElement | None = None,
        id_attribute: str | InstrumentedAttribute | None = None,
    ) -> ModelT:
        """Get instance identified by `item_id`.

        Args:
            item_id: Identifier of the instance to be retrieved.
            auto_expunge: Remove object from session before returning. Defaults to
                :class:`SQLAlchemyAsyncRepository.auto_expunge <SQLAlchemyAsyncRepository>`
            statement: To facilitate customization of the underlying select query.
                Defaults to :class:`SQLAlchemyAsyncRepository.statement <SQLAlchemyAsyncRepository>`
            id_attribute: Allows customization of the unique identifier to use for model fetching.
                Defaults to `id`, but can reference any surrogate or candidate key for the table.

        Returns:
            The retrieved instance.

        Raises:
            NotFoundError: If no instance found identified by `item_id`.
        """
        with wrap_sqlalchemy_exception():
            id_attribute = id_attribute if id_attribute is not None else self.id_attribute
            statement = self._get_base_stmt(statement)
            statement = self._filter_select_by_kwargs(statement, [(id_attribute, item_id)])
            instance = (await self._execute(statement)).scalar_one_or_none()
            instance = self.check_not_found(instance)
            self._expunge(instance, auto_expunge=auto_expunge)
            return instance

    async def get_one(
        self,
        auto_expunge: bool | None = None,
        statement: Select[tuple[ModelT]] | StatementLambdaElement | None = None,
        **kwargs: Any,
    ) -> ModelT:
        """Get instance identified by ``kwargs``.

        Args:
            auto_expunge: Remove object from session before returning. Defaults to
                :class:`SQLAlchemyAsyncRepository.auto_expunge <SQLAlchemyAsyncRepository>`
            statement: To facilitate customization of the underlying select query.
                Defaults to :class:`SQLAlchemyAsyncRepository.statement <SQLAlchemyAsyncRepository>`
            **kwargs: Identifier of the instance to be retrieved.

        Returns:
            The retrieved instance.

        Raises:
            NotFoundError: If no instance found identified by `item_id`.
        """
        with wrap_sqlalchemy_exception():
            statement = self._get_base_stmt(statement)
            statement = self._filter_select_by_kwargs(statement, kwargs)
            instance = (await self._execute(statement)).scalar_one_or_none()
            instance = self.check_not_found(instance)
            self._expunge(instance, auto_expunge=auto_expunge)
            return instance

    async def get_one_or_none(
        self,
        auto_expunge: bool | None = None,
        statement: Select[tuple[ModelT]] | StatementLambdaElement | None = None,
        **kwargs: Any,
    ) -> ModelT | None:
        """Get instance identified by ``kwargs`` or None if not found.

        Args:
            auto_expunge: Remove object from session before returning. Defaults to
                :class:`SQLAlchemyAsyncRepository.auto_expunge <SQLAlchemyAsyncRepository>`
            statement: To facilitate customization of the underlying select query.
                Defaults to :class:`SQLAlchemyAsyncRepository.statement <SQLAlchemyAsyncRepository>`
            **kwargs: Identifier of the instance to be retrieved.

        Returns:
            The retrieved instance or None
        """
        with wrap_sqlalchemy_exception():
            statement = self._get_base_stmt(statement)
            statement = self._filter_select_by_kwargs(statement, kwargs)
            instance = cast("Result[tuple[ModelT]]", (await self._execute(statement))).scalar_one_or_none()
            if instance:
                self._expunge(instance, auto_expunge=auto_expunge)
            return instance

    async def get_or_create(
        self,
        match_fields: list[str] | str | None = None,
        upsert: bool = True,
        attribute_names: Iterable[str] | None = None,
        with_for_update: bool | None = None,
        auto_commit: bool | None = None,
        auto_expunge: bool | None = None,
        auto_refresh: bool | None = None,
        **kwargs: Any,
    ) -> tuple[ModelT, bool]:
        """Get instance identified by ``kwargs`` or create if it doesn't exist.

        Args:
            match_fields: a list of keys to use to match the existing model.  When
                empty, all fields are matched.
            upsert: When using match_fields and actual model values differ from
                `kwargs`, perform an update operation on the model.
            attribute_names: an iterable of attribute names to pass into the ``update``
                method.
            with_for_update: indicating FOR UPDATE should be used, or may be a
                dictionary containing flags to indicate a more specific set of
                FOR UPDATE flags for the SELECT
            auto_expunge: Remove object from session before returning. Defaults to
                :class:`SQLAlchemyAsyncRepository.auto_expunge <SQLAlchemyAsyncRepository>`.
            auto_refresh: Refresh object from session before returning. Defaults to
                :class:`SQLAlchemyAsyncRepository.auto_refresh <SQLAlchemyAsyncRepository>`
            auto_commit: Commit objects before returning. Defaults to
                :class:`SQLAlchemyAsyncRepository.auto_commit <SQLAlchemyAsyncRepository>`
            **kwargs: Identifier of the instance to be retrieved.

        Returns:
            a tuple that includes the instance and whether it needed to be created.
            When using match_fields and actual model values differ from ``kwargs``, the
            model value will be updated.
        """
        match_fields = match_fields or self.match_fields
        if isinstance(match_fields, str):
            match_fields = [match_fields]
        if match_fields:
            match_filter = {
                field_name: kwargs.get(field_name, None)
                for field_name in match_fields
                if kwargs.get(field_name, None) is not None
            }
        else:
            match_filter = kwargs
        existing = await self.get_one_or_none(**match_filter)
        if not existing:
            return await self.add(self.model_type(**kwargs)), True  # pyright: ignore[reportGeneralTypeIssues]
        if upsert:
            for field_name, new_field_value in kwargs.items():
                field = getattr(existing, field_name, None)
                if field and field != new_field_value:
                    setattr(existing, field_name, new_field_value)
            existing = await self._attach_to_session(existing, strategy="merge")
            await self._flush_or_commit(auto_commit=auto_commit)
            await self._refresh(
                existing, attribute_names=attribute_names, with_for_update=with_for_update, auto_refresh=auto_refresh
            )
            self._expunge(existing, auto_expunge=auto_expunge)
        return existing, False

    async def count(
        self,
<<<<<<< HEAD
        *filters: FilterTypes | ColumnExpressionArgument[bool],
=======
        *filters: FilterTypes | ColumnElement[bool],
>>>>>>> 390e0d90
        statement: Select[tuple[ModelT]] | StatementLambdaElement | None = None,
        **kwargs: Any,
    ) -> int:
        """Get the count of records returned by a query.

        Args:
            *filters: Types for specific filtering operations.
            statement: To facilitate customization of the underlying select query.
                Defaults to :class:`SQLAlchemyAsyncRepository.statement <SQLAlchemyAsyncRepository>`
            **kwargs: Instance attribute value filters.

        Returns:
            Count of records returned by query, ignoring pagination.
        """
        statement = self._get_base_stmt(statement)
        fragment = self.get_id_attribute_value(self.model_type)
        statement += lambda s: s.with_only_columns(sql_func.count(fragment), maintain_column_froms=True).order_by(None)
        statement = self._apply_filters(*filters, apply_pagination=False, statement=statement)
        statement = self._filter_select_by_kwargs(statement, kwargs)
        results = await self._execute(statement)
        return results.scalar_one()  # type: ignore

    async def update(
        self,
        data: ModelT,
        attribute_names: Iterable[str] | None = None,
        with_for_update: bool | None = None,
        auto_commit: bool | None = None,
        auto_expunge: bool | None = None,
        auto_refresh: bool | None = None,
        id_attribute: str | InstrumentedAttribute | None = None,
    ) -> ModelT:
        """Update instance with the attribute values present on `data`.

        Args:
            data: An instance that should have a value for `self.id_attribute` that
                exists in the collection.
            attribute_names: an iterable of attribute names to pass into the ``update``
                method.
            with_for_update: indicating FOR UPDATE should be used, or may be a
                dictionary containing flags to indicate a more specific set of
                FOR UPDATE flags for the SELECT
            auto_expunge: Remove object from session before returning. Defaults to
                :class:`SQLAlchemyAsyncRepository.auto_expunge <SQLAlchemyAsyncRepository>`.
            auto_refresh: Refresh object from session before returning. Defaults to
                :class:`SQLAlchemyAsyncRepository.auto_refresh <SQLAlchemyAsyncRepository>`
            auto_commit: Commit objects before returning. Defaults to
                :class:`SQLAlchemyAsyncRepository.auto_commit <SQLAlchemyAsyncRepository>`
            id_attribute: Allows customization of the unique identifier to use for model fetching.
                Defaults to `id`, but can reference any surrogate or candidate key for the table.

        Returns:
            The updated instance.

        Raises:
            NotFoundError: If no instance found with same identifier as `data`.
        """
        with wrap_sqlalchemy_exception():
            item_id = self.get_id_attribute_value(
                data, id_attribute=id_attribute.key if isinstance(id_attribute, InstrumentedAttribute) else id_attribute
            )
            # this will raise for not found, and will put the item in the session
            await self.get(item_id, id_attribute=id_attribute)
            # this will merge the inbound data to the instance we just put in the session
            instance = await self._attach_to_session(data, strategy="merge")
            await self._flush_or_commit(auto_commit=auto_commit)
            await self._refresh(
                instance, attribute_names=attribute_names, with_for_update=with_for_update, auto_refresh=auto_refresh
            )
            self._expunge(instance, auto_expunge=auto_expunge)
            return instance

    async def update_many(
        self,
        data: list[ModelT],
        auto_commit: bool | None = None,
        auto_expunge: bool | None = None,
    ) -> list[ModelT]:
        """Update one or more instances with the attribute values present on `data`.

        This function has an optimized bulk update based on the configured SQL dialect:
        - For backends supporting `RETURNING` with `executemany`, a single bulk update with returning clause is executed.
        - For other backends, it does a bulk update and then returns the updated data after a refresh.

        Args:
            data: A list of instances to update.  Each should have a value for `self.id_attribute` that exists in the
                collection.
            auto_expunge: Remove object from session before returning. Defaults to
                :class:`SQLAlchemyAsyncRepository.auto_expunge <SQLAlchemyAsyncRepository>`.
            auto_commit: Commit objects before returning. Defaults to
                :class:`SQLAlchemyAsyncRepository.auto_commit <SQLAlchemyAsyncRepository>`

        Returns:
            The updated instances.

        Raises:
            NotFoundError: If no instance found with same identifier as `data`.
        """
        data_to_update: list[dict[str, Any]] = [v.to_dict() if isinstance(v, self.model_type) else v for v in data]  # type: ignore
        with wrap_sqlalchemy_exception():
            supports_returning = self._dialect.update_executemany_returning and self._dialect.name != "oracle"
            statement = self._get_update_many_statement(self.model_type, supports_returning)
            if supports_returning:
                instances = list(
                    await self.session.scalars(
                        statement,
                        cast("_CoreSingleExecuteParams", data_to_update),  # this is not correct but the only way
                        # currently to deal with an SQLAlchemy typing issue. See
                        # https://github.com/sqlalchemy/sqlalchemy/discussions/9925
                    )
                )
                await self._flush_or_commit(auto_commit=auto_commit)
                for instance in instances:
                    self._expunge(instance, auto_expunge=auto_expunge)
                return instances
            await self.session.execute(statement, data_to_update)
            await self._flush_or_commit(auto_commit=auto_commit)
            return data

    @staticmethod
    def _get_update_many_statement(model_type: type[ModelT], supports_returning: bool) -> StatementLambdaElement:
        statement = lambda_stmt(lambda: update(model_type))
        if supports_returning:
            statement += lambda s: s.returning(model_type)
        return statement

    async def list_and_count(
        self,
<<<<<<< HEAD
        *filters: FilterTypes | ColumnExpressionArgument[bool],
=======
        *filters: FilterTypes | ColumnElement[bool],
>>>>>>> 390e0d90
        auto_commit: bool | None = None,
        auto_expunge: bool | None = None,
        auto_refresh: bool | None = None,
        statement: Select[tuple[ModelT]] | StatementLambdaElement | None = None,
        force_basic_query_mode: bool | None = None,
        **kwargs: Any,
    ) -> tuple[list[ModelT], int]:
        """List records with total count.

        Args:
            *filters: Types for specific filtering operations.
            auto_expunge: Remove object from session before returning. Defaults to
                :class:`SQLAlchemyAsyncRepository.auto_expunge <SQLAlchemyAsyncRepository>`.
            auto_refresh: Refresh object from session before returning. Defaults to
                :class:`SQLAlchemyAsyncRepository.auto_refresh <SQLAlchemyAsyncRepository>`
            auto_commit: Commit objects before returning. Defaults to
                :class:`SQLAlchemyAsyncRepository.auto_commit <SQLAlchemyAsyncRepository>`
            statement: To facilitate customization of the underlying select query.
                Defaults to :class:`SQLAlchemyAsyncRepository.statement <SQLAlchemyAsyncRepository>`
            force_basic_query_mode: Force list and count to use two queries instead of an analytical window function.
            **kwargs: Instance attribute value filters.

        Returns:
            Count of records returned by query, ignoring pagination.
        """
        if self._dialect.name in {"spanner", "spanner+spanner"} or force_basic_query_mode:
            return await self._list_and_count_basic(*filters, auto_expunge=auto_expunge, statement=statement, **kwargs)
        return await self._list_and_count_window(*filters, auto_expunge=auto_expunge, statement=statement, **kwargs)

    def _expunge(self, instance: ModelT, auto_expunge: bool | None) -> None:
        if auto_expunge is None:
            auto_expunge = self.auto_expunge

        return self.session.expunge(instance) if auto_expunge else None

    async def _flush_or_commit(self, auto_commit: bool | None) -> None:
        if auto_commit is None:
            auto_commit = self.auto_commit

        return await self.session.commit() if auto_commit else await self.session.flush()

    async def _refresh(
        self,
        instance: ModelT,
        auto_refresh: bool | None,
        attribute_names: Iterable[str] | None = None,
        with_for_update: bool | None = None,
    ) -> None:
        if auto_refresh is None:
            auto_refresh = self.auto_refresh

        return (
            await self.session.refresh(instance, attribute_names=attribute_names, with_for_update=with_for_update)
            if auto_refresh
            else None
        )

    async def _list_and_count_window(
        self,
        *filters: FilterTypes | ColumnElement[bool],
        auto_expunge: bool | None = None,
        statement: Select[tuple[ModelT]] | StatementLambdaElement | None = None,
        **kwargs: Any,
    ) -> tuple[list[ModelT], int]:
        """List records with total count.

        Args:
            *filters: Types for specific filtering operations.
            auto_expunge: Remove object from session before returning. Defaults to
                :class:`SQLAlchemyAsyncRepository.auto_expunge <SQLAlchemyAsyncRepository>`
            statement: To facilitate customization of the underlying select query.
                Defaults to :class:`SQLAlchemyAsyncRepository.statement <SQLAlchemyAsyncRepository>`
            **kwargs: Instance attribute value filters.

        Returns:
            Count of records returned by query using an analytical window function, ignoring pagination.
        """
        statement = self._get_base_stmt(statement)
        field = self.get_id_attribute_value(self.model_type)
        statement += lambda s: s.add_columns(over(sql_func.count(field)))
        statement = self._apply_filters(*filters, statement=statement)
        statement = self._filter_select_by_kwargs(statement, kwargs)
        with wrap_sqlalchemy_exception():
            result = await self._execute(statement)
            count: int = 0
            instances: list[ModelT] = []
            for i, (instance, count_value) in enumerate(result):
                self._expunge(instance, auto_expunge=auto_expunge)
                instances.append(instance)
                if i == 0:
                    count = count_value
            return instances, count

    async def _list_and_count_basic(
        self,
        *filters: FilterTypes | ColumnElement[bool],
        auto_expunge: bool | None = None,
        statement: Select[tuple[ModelT]] | StatementLambdaElement | None = None,
        **kwargs: Any,
    ) -> tuple[list[ModelT], int]:
        """List records with total count.

        Args:
            *filters: Types for specific filtering operations.
            auto_expunge: Remove object from session before returning. Defaults to
                :class:`SQLAlchemyAsyncRepository.auto_expunge <SQLAlchemyAsyncRepository>`
            statement: To facilitate customization of the underlying select query.
                Defaults to :class:`SQLAlchemyAsyncRepository.statement <SQLAlchemyAsyncRepository>`
            **kwargs: Instance attribute value filters.

        Returns:
            Count of records returned by query using 2 queries, ignoring pagination.
        """
        statement = self._get_base_stmt(statement)
        statement = self._apply_filters(*filters, statement=statement)
        statement = self._filter_select_by_kwargs(statement, kwargs)

        with wrap_sqlalchemy_exception():
            count_result = await self.session.execute(self._get_count_stmt(statement))
            count = count_result.scalar_one()
            result = await self._execute(statement)
            instances: list[ModelT] = []
            for (instance,) in result:
                self._expunge(instance, auto_expunge=auto_expunge)
                instances.append(instance)
            return instances, count

    def _get_count_stmt(self, statement: StatementLambdaElement) -> StatementLambdaElement:
        fragment = self.get_id_attribute_value(self.model_type)
        statement += lambda s: s.with_only_columns(sql_func.count(fragment), maintain_column_froms=True)
        statement += lambda s: s.order_by(None)
        return statement

    async def upsert(
        self,
        data: ModelT,
        attribute_names: Iterable[str] | None = None,
        with_for_update: bool | None = None,
        auto_expunge: bool | None = None,
        auto_commit: bool | None = None,
        auto_refresh: bool | None = None,
    ) -> ModelT:
        """Update or create instance.

        Updates instance with the attribute values present on `data`, or creates a new instance if
        one doesn't exist.

        Args:
            data: Instance to update existing, or be created. Identifier used to determine if an
                existing instance exists is the value of an attribute on `data` named as value of
                `self.id_attribute`.
            attribute_names: an iterable of attribute names to pass into the ``update`` method.
            with_for_update: indicating FOR UPDATE should be used, or may be a
                dictionary containing flags to indicate a more specific set of
                FOR UPDATE flags for the SELECT
            auto_expunge: Remove object from session before returning. Defaults to
                :class:`SQLAlchemyAsyncRepository.auto_expunge <SQLAlchemyAsyncRepository>`.
            auto_refresh: Refresh object from session before returning. Defaults to
                :class:`SQLAlchemyAsyncRepository.auto_refresh <SQLAlchemyAsyncRepository>`
            auto_commit: Commit objects before returning. Defaults to
                :class:`SQLAlchemyAsyncRepository.auto_commit <SQLAlchemyAsyncRepository>`

        Returns:
            The updated or created instance.

        Raises:
            NotFoundError: If no instance found with same identifier as `data`.
        """
        with wrap_sqlalchemy_exception():
            instance = await self._attach_to_session(data, strategy="merge")
            await self._flush_or_commit(auto_commit=auto_commit)
            await self._refresh(
                instance, attribute_names=attribute_names, with_for_update=with_for_update, auto_refresh=auto_refresh
            )
            self._expunge(instance, auto_expunge=auto_expunge)
            return instance

    async def upsert_many(
        self,
        data: list[ModelT],
        attribute_names: Iterable[str] | None = None,
        with_for_update: bool | None = None,
        auto_expunge: bool | None = None,
        auto_commit: bool | None = None,
        auto_refresh: bool | None = None,
    ) -> list[ModelT]:
        """Update or create instance.

        Update instances with the attribute values present on `data`, or create a new instance if
        one doesn't exist.

        Args:
            data: Instance to update existing, or be created. Identifier used to determine if an
                existing instance exists is the value of an attribute on ``data`` named as value of
                :attr:`~litestar.repository.AbstractAsyncRepository.id_attribute`.
            attribute_names: an iterable of attribute names to pass into the ``update`` method.
            with_for_update: indicating FOR UPDATE should be used, or may be a dictionary containing flags to indicate a more specific set of FOR UPDATE flags for the SELECT
            auto_expunge: Remove object from session before returning. Defaults to
                :class:`SQLAlchemyAsyncRepository.auto_expunge <SQLAlchemyAsyncRepository>`.
            auto_refresh: Refresh object from session before returning. Defaults to
                :class:`SQLAlchemyAsyncRepository.auto_refresh <SQLAlchemyAsyncRepository>`
            auto_commit: Commit objects before returning. Defaults to
                :class:`SQLAlchemyAsyncRepository.auto_commit <SQLAlchemyAsyncRepository>`

        Returns:
            The updated or created instance.

        Raises:
            NotFoundError: If no instance found with same identifier as ``data``.
        """
        instances = []
        with wrap_sqlalchemy_exception():
            for datum in data:
                instance = await self._attach_to_session(datum, strategy="merge")
                await self._flush_or_commit(auto_commit=auto_commit)
                await self._refresh(
                    instance,
                    attribute_names=attribute_names,
                    with_for_update=with_for_update,
                    auto_refresh=auto_refresh,
                )
                self._expunge(instance, auto_expunge=auto_expunge)
                instances.append(instance)
        return instances

    async def list(
        self,
        *filters: FilterTypes | ColumnElement[bool],
        auto_expunge: bool | None = None,
        statement: Select[tuple[ModelT]] | StatementLambdaElement | None = None,
        **kwargs: Any,
    ) -> list[ModelT]:
        """Get a list of instances, optionally filtered.

        Args:
            *filters: Types for specific filtering operations.
            auto_expunge: Remove object from session before returning. Defaults to
                :class:`SQLAlchemyAsyncRepository.auto_expunge <SQLAlchemyAsyncRepository>`
            statement: To facilitate customization of the underlying select query.
                Defaults to :class:`SQLAlchemyAsyncRepository.statement <SQLAlchemyAsyncRepository>`
            **kwargs: Instance attribute value filters.

        Returns:
            The list of instances, after filtering applied.
        """
        statement = self._get_base_stmt(statement)
        statement = self._apply_filters(*filters, statement=statement)
        statement = self._filter_select_by_kwargs(statement, kwargs)

        with wrap_sqlalchemy_exception():
            result = await self._execute(statement)
            instances = list(result.scalars())
            for instance in instances:
                self._expunge(instance, auto_expunge=auto_expunge)
            return instances

    def filter_collection_by_kwargs(  # type:ignore[override]
        self, collection: Select[tuple[ModelT]] | StatementLambdaElement, /, **kwargs: Any
    ) -> StatementLambdaElement:
        """Filter the collection by kwargs.

        Args:
            collection: statement to filter
            **kwargs: key/value pairs such that objects remaining in the collection after filtering
                have the property that their attribute named `key` has value equal to `value`.
        """
        with wrap_sqlalchemy_exception():
            collection = lambda_stmt(lambda: collection)
            collection += lambda s: s.filter_by(**kwargs)
            return collection

    @classmethod
    async def check_health(cls, session: AsyncSession) -> bool:
        """Perform a health check on the database.

        Args:
            session: through which we run a check statement

        Returns:
            ``True`` if healthy.
        """

        return (  # type:ignore[no-any-return]
            await session.execute(cls._get_health_check_statement(session))
        ).scalar_one() == 1

    @staticmethod
    def _get_health_check_statement(session: AsyncSession) -> TextClause:
        if session.bind and session.bind.dialect.name == "oracle":
            return text("SELECT 1 FROM DUAL")
        return text("SELECT 1")

    async def _attach_to_session(self, model: ModelT, strategy: Literal["add", "merge"] = "add") -> ModelT:
        """Attach detached instance to the session.

        Args:
            model: The instance to be attached to the session.
            strategy: How the instance should be attached.
                - "add": New instance added to session
                - "merge": Instance merged with existing, or new one added.

        Returns:
            Instance attached to the session - if `"merge"` strategy, may not be same instance
            that was provided.
        """
        if strategy == "add":
            self.session.add(model)
            return model
        if strategy == "merge":
            return await self.session.merge(model)
        raise ValueError("Unexpected value for `strategy`, must be `'add'` or `'merge'`")

    async def _execute(self, statement: Select[Any] | StatementLambdaElement) -> Result[Any]:
        return await self.session.execute(statement)

    def _apply_limit_offset_pagination(
        self, limit: int, offset: int, statement: StatementLambdaElement
    ) -> StatementLambdaElement:
        statement += lambda s: s.limit(limit).offset(offset)
        return statement

    def _apply_filters(
        self,
<<<<<<< HEAD
        *filters: FilterTypes | ColumnExpressionArgument[bool],
=======
        *filters: FilterTypes | ColumnElement[bool],
>>>>>>> 390e0d90
        apply_pagination: bool = True,
        statement: StatementLambdaElement,
    ) -> StatementLambdaElement:
        """Apply filters to a select statement.

        Args:
            *filters: filter types to apply to the query
            apply_pagination: applies pagination filters if true
            statement: select statement to apply filters

        Keyword Args:
            select: select to apply filters against

        Returns:
            The select with filters applied.
        """
        for filter_ in filters:
<<<<<<< HEAD
            if type(filter_) is ColumnExpressionArgument[bool]:
                statement = self._filter_by_expression(expression=filter_, statement=statement)
            if isinstance(filter_, LimitOffset):
=======
            if isinstance(filter_, ColumnElement):
                statement = self._filter_by_expression(expression=filter_, statement=statement)
            elif isinstance(filter_, LimitOffset):
>>>>>>> 390e0d90
                if apply_pagination:
                    statement = self._apply_limit_offset_pagination(filter_.limit, filter_.offset, statement=statement)
            elif isinstance(filter_, BeforeAfter):
                statement = self._filter_on_datetime_field(
                    field_name=filter_.field_name,
                    before=filter_.before,
                    after=filter_.after,
                    statement=statement,
                )
            elif isinstance(filter_, OnBeforeAfter):
                statement = self._filter_on_datetime_field(
                    field_name=filter_.field_name,
                    on_or_before=filter_.on_or_before,
                    on_or_after=filter_.on_or_after,
                    statement=statement,
                )

            elif isinstance(filter_, NotInCollectionFilter):
                statement = self._filter_not_in_collection(filter_.field_name, filter_.values, statement=statement)
            elif isinstance(filter_, CollectionFilter):
                statement = self._filter_in_collection(filter_.field_name, filter_.values, statement=statement)
            elif isinstance(filter_, OrderBy):
                statement = self._order_by(statement, filter_.field_name, sort_desc=filter_.sort_order == "desc")
            elif isinstance(filter_, SearchFilter):
                statement = self._filter_by_like(
                    statement, filter_.field_name, value=filter_.value, ignore_case=bool(filter_.ignore_case)
                )
            elif isinstance(filter_, NotInSearchFilter):
                statement = self._filter_by_not_like(
                    statement, filter_.field_name, value=filter_.value, ignore_case=bool(filter_.ignore_case)
                )
            else:
                raise RepositoryError(f"Unexpected filter: {filter_}")
        return statement

    def _filter_in_collection(
        self, field_name: str, values: abc.Collection[Any], statement: StatementLambdaElement
    ) -> StatementLambdaElement:
        if not values:
            return statement
        field = getattr(self.model_type, field_name)
        statement += lambda s: s.where(field.in_(values))
        return statement

    def _filter_not_in_collection(
        self, field_name: str, values: abc.Collection[Any], statement: StatementLambdaElement
    ) -> StatementLambdaElement:
        if not values:
            return statement
        field = getattr(self.model_type, field_name)
        statement += lambda s: s.where(field.notin_(values))
        return statement

    def _filter_on_datetime_field(
        self,
        field_name: str,
        statement: StatementLambdaElement,
        before: datetime | None = None,
        after: datetime | None = None,
        on_or_before: datetime | None = None,
        on_or_after: datetime | None = None,
    ) -> StatementLambdaElement:
        field = getattr(self.model_type, field_name)
        if before is not None:
            statement += lambda s: s.where(field < before)
        if after is not None:
            statement += lambda s: s.where(field > after)
        if on_or_before is not None:
            statement += lambda s: s.where(field <= on_or_before)
        if on_or_after is not None:
            statement += lambda s: s.where(field >= on_or_after)
        return statement

    def _filter_select_by_kwargs(
        self, statement: StatementLambdaElement, kwargs: dict[Any, Any] | Iterable[tuple[Any, Any]]
    ) -> StatementLambdaElement:
        for key, val in kwargs.items() if isinstance(kwargs, dict) else kwargs:
            statement = self._filter_by_where(statement, key, val)  # pyright: ignore[reportGeneralTypeIssues]
        return statement

    def _filter_by_expression(
<<<<<<< HEAD
        self, statement: StatementLambdaElement, expression: ColumnExpressionArgument[bool]
=======
        self, statement: StatementLambdaElement, expression: ColumnElement[bool]
>>>>>>> 390e0d90
    ) -> StatementLambdaElement:
        statement += lambda s: s.where(expression)
        return statement

    def _filter_by_where(self, statement: StatementLambdaElement, key: str, val: Any) -> StatementLambdaElement:
        model_type = self.model_type
        field = get_instrumented_attr(model_type, key)
        statement += lambda s: s.where(field == val)
        return statement

    def _filter_by_like(
        self, statement: StatementLambdaElement, field_name: str | InstrumentedAttribute, value: str, ignore_case: bool
    ) -> StatementLambdaElement:
        field = get_instrumented_attr(self.model_type, field_name)
        search_text = f"%{value}%"
        if ignore_case:
            statement += lambda s: s.where(field.ilike(search_text))
        else:
            statement += lambda s: s.where(field.like(search_text))
        return statement

    def _filter_by_not_like(
        self, statement: StatementLambdaElement, field_name: str, value: str, ignore_case: bool
    ) -> StatementLambdaElement:
        field = getattr(self.model_type, field_name)
        search_text = f"%{value}%"
        if ignore_case:
            statement += lambda s: s.where(field.not_ilike(search_text))
        else:
            statement += lambda s: s.where(field.not_like(search_text))
        return statement

    def _order_by(
        self, statement: StatementLambdaElement, field_name: str | InstrumentedAttribute, sort_desc: bool = False
    ) -> StatementLambdaElement:
        field = get_instrumented_attr(self.model_type, field_name)
        if sort_desc:
            statement += lambda s: s.order_by(field.desc())
        else:
            statement += lambda s: s.order_by(field.asc())
        return statement<|MERGE_RESOLUTION|>--- conflicted
+++ resolved
@@ -16,11 +16,7 @@
 )
 from sqlalchemy import func as sql_func
 from sqlalchemy.orm import InstrumentedAttribute
-<<<<<<< HEAD
-from sqlalchemy.sql._typing import ColumnExpressionArgument
-=======
 from sqlalchemy.sql import ColumnElement, ColumnExpressionArgument
->>>>>>> 390e0d90
 
 from litestar.repository import AbstractAsyncRepository, RepositoryError
 from litestar.repository.filters import (
@@ -47,11 +43,7 @@
 
 DEFAULT_INSERTMANYVALUES_MAX_PARAMETERS: Final = 950
 
-<<<<<<< HEAD
-WhereClauseT = _ColumnExpressionArgument[bool]
-=======
 WhereClauseT = ColumnExpressionArgument[bool]
->>>>>>> 390e0d90
 
 
 class SQLAlchemyAsyncRepository(AbstractAsyncRepository[ModelT], Generic[ModelT]):
@@ -449,11 +441,7 @@
 
     async def count(
         self,
-<<<<<<< HEAD
-        *filters: FilterTypes | ColumnExpressionArgument[bool],
-=======
         *filters: FilterTypes | ColumnElement[bool],
->>>>>>> 390e0d90
         statement: Select[tuple[ModelT]] | StatementLambdaElement | None = None,
         **kwargs: Any,
     ) -> int:
@@ -582,11 +570,7 @@
 
     async def list_and_count(
         self,
-<<<<<<< HEAD
-        *filters: FilterTypes | ColumnExpressionArgument[bool],
-=======
         *filters: FilterTypes | ColumnElement[bool],
->>>>>>> 390e0d90
         auto_commit: bool | None = None,
         auto_expunge: bool | None = None,
         auto_refresh: bool | None = None,
@@ -910,11 +894,7 @@
 
     def _apply_filters(
         self,
-<<<<<<< HEAD
-        *filters: FilterTypes | ColumnExpressionArgument[bool],
-=======
         *filters: FilterTypes | ColumnElement[bool],
->>>>>>> 390e0d90
         apply_pagination: bool = True,
         statement: StatementLambdaElement,
     ) -> StatementLambdaElement:
@@ -932,15 +912,9 @@
             The select with filters applied.
         """
         for filter_ in filters:
-<<<<<<< HEAD
-            if type(filter_) is ColumnExpressionArgument[bool]:
-                statement = self._filter_by_expression(expression=filter_, statement=statement)
-            if isinstance(filter_, LimitOffset):
-=======
             if isinstance(filter_, ColumnElement):
                 statement = self._filter_by_expression(expression=filter_, statement=statement)
             elif isinstance(filter_, LimitOffset):
->>>>>>> 390e0d90
                 if apply_pagination:
                     statement = self._apply_limit_offset_pagination(filter_.limit, filter_.offset, statement=statement)
             elif isinstance(filter_, BeforeAfter):
@@ -1022,11 +996,7 @@
         return statement
 
     def _filter_by_expression(
-<<<<<<< HEAD
-        self, statement: StatementLambdaElement, expression: ColumnExpressionArgument[bool]
-=======
         self, statement: StatementLambdaElement, expression: ColumnElement[bool]
->>>>>>> 390e0d90
     ) -> StatementLambdaElement:
         statement += lambda s: s.where(expression)
         return statement
