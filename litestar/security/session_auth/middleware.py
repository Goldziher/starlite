--- conflicted
+++ resolved
@@ -113,11 +113,7 @@
         Returns:
             :class:`AuthenticationResult <.middleware.authentication.AuthenticationResult>`
         """
-<<<<<<< HEAD
-        if not connection.session or connection.session is Empty:  # type: ignore[comparison-overlap]  # pyright: ignore
-=======
         if not connection.session or connection.scope["session"] is Empty:
->>>>>>> da4a3260
             # the assignment of 'Empty' forces the session middleware to clear session data.
             connection.scope["session"] = Empty
             raise NotAuthorizedException("no session data found")
