--- conflicted
+++ resolved
@@ -346,20 +346,12 @@
         if (dto := self.resolve_dto()) and (data_parameter := self.parsed_fn_signature.parameters.get("data")):
             dto.on_registration(
                 HandlerContext(
-<<<<<<< HEAD
-                    "data", self, data_parameter.parsed_type, infer_request_encoding_from_parameter(data_parameter)
-=======
                     "data", str(self), data_parameter.parsed_type, infer_request_encoding_from_parameter(data_parameter)
->>>>>>> aaa81618
                 )
             )
 
         if return_dto := self.resolve_return_dto():
-<<<<<<< HEAD
-            return_dto.on_registration(HandlerContext("return", self, self.parsed_fn_signature.return_type))
-=======
             return_dto.on_registration(HandlerContext("return", str(self), self.parsed_fn_signature.return_type))
->>>>>>> aaa81618
 
     async def authorize_connection(self, connection: "ASGIConnection") -> None:
         """Ensure the connection is authorized by running all the route guards in scope."""
