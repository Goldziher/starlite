--- conflicted
+++ resolved
@@ -388,13 +388,7 @@
     def on_registration(self, app: Litestar) -> None:
         """Called once per handler when the app object is instantiated."""
         self._validate_handler_function()
-<<<<<<< HEAD
-        self.resolve_guards()
-        self.resolve_middleware()
-        self.resolve_opts()
         self._handle_serialization_plugins(app.serialization_plugins)
-=======
->>>>>>> fb0e98a0
         self._init_handler_dtos()
         self._set_runtime_callables()
         self._create_signature_model(app)
