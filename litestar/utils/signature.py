from __future__ import annotations

import sys
import typing
from dataclasses import dataclass
from inspect import Parameter, Signature, getmembers, isclass, ismethod
from itertools import chain
from typing import TYPE_CHECKING, Any, AnyStr, Collection, ForwardRef, TypeVar, Union

from typing_extensions import Annotated, NotRequired, Required, Self, get_args, get_origin, get_type_hints

from litestar import connection, datastructures, types
from litestar.datastructures import ImmutableState
from litestar.exceptions import ImproperlyConfiguredException
from litestar.params import BodyKwarg, DependencyKwarg, ParameterKwarg
from litestar.types import AnyCallable, Empty
from litestar.types.builtin_types import UNION_TYPES, NoneType
from litestar.utils.typing import get_safe_generic_origin, unwrap_annotation

if TYPE_CHECKING:
    from litestar.enums import RequestEncodingType

_GLOBAL_NAMES = {
    namespace: export
    for namespace, export in chain(
        tuple(getmembers(types)), tuple(getmembers(connection)), tuple(getmembers(datastructures))
    )
    if namespace[0].isupper()
    and namespace in chain(types.__all__, connection.__all__, datastructures.__all__)  # pyright: ignore
}
"""A mapping of names used for handler signature forward-ref resolution.

This allows users to include these names within an `if TYPE_CHECKING:` block in their handler module.
"""

__all__ = (
    "get_fn_type_hints",
    "ParsedType",
    "ParsedParameter",
    "ParsedSignature",
    "infer_request_encoding_from_parameter",
)


def get_fn_type_hints(fn: Any, namespace: dict[str, Any] | None = None) -> dict[str, Any]:
    """Resolve type hints for ``fn``.

    Args:
        fn: Callable that is being inspected
        namespace: Extra names for resolution of forward references.

    Returns:
        Mapping of names to types.
    """
    fn_to_inspect: Any = fn

    module_name = fn_to_inspect.__module__

    if isclass(fn_to_inspect):
        fn_to_inspect = fn_to_inspect.__init__

    # detect objects that are not functions and that have a `__call__` method
    if callable(fn_to_inspect) and ismethod(fn_to_inspect.__call__):
        fn_to_inspect = fn_to_inspect.__call__

    # inspect the underlying function for methods
    if hasattr(fn_to_inspect, "__func__"):
        fn_to_inspect = fn_to_inspect.__func__

    # Order important. If a litestar name has been overridden in the function module, we want
    # to use that instead of the litestar one.
    namespace = {
        **_GLOBAL_NAMES,
        **vars(typing),
        **vars(sys.modules[module_name]),
        **(namespace or {}),
    }
    return get_type_hints(fn_to_inspect, globalns=namespace, include_extras=True)


@dataclass(frozen=True, init=False)
class ParsedType:
    """Represents a type annotation."""

    __slots__ = (
        "raw",
        "annotation",
        "origin",
        "args",
        "metadata",
        "is_annotated",
        "is_required",
        "is_not_required",
        "safe_generic_origin",
        "inner_types",
    )

    raw: Any
    """The annotation exactly as received."""
    annotation: Any
    """The annotation with any "wrapper" types removed, e.g. Annotated."""
    origin: Any
    """The result of calling ``get_origin(annotation)`` after unwrapping Annotated, e.g. list."""
    args: tuple[Any, ...]
    """The result of calling ``get_args(annotation)`` after unwrapping Annotated, e.g. (int,)."""
    metadata: tuple[Any, ...]
    """Any metadata associated with the annotation via ``Annotated``."""
    is_annotated: bool
    """Whether the annotation included ``Annotated`` or not."""
    is_required: bool
    """Whether the annotation included ``Required`` or not."""
    is_not_required: bool
    """Whether the annotation included ``NotRequired`` or not."""
    safe_generic_origin: Any
    """An equivalent type to ``origin`` that can be safely used as a generic type across all supported Python versions.

    This is to serve safely rebuilding a generic outer type with different args at runtime.
    """
    inner_types: tuple[ParsedType, ...]
    """The type's generic args parsed as ``ParsedType``, if applicable."""

    def __init__(self, annotation: Any) -> None:
        """Initialize ParsedType.

        Args:
            annotation: The type annotation. This should be extracted from the return of
                ``get_type_hints(..., include_extras=True)`` so that forward references are resolved and recursive
                ``Annotated`` types are flattened.

        Returns:
            ParsedType
        """
        unwrapped, metadata, wrappers = unwrap_annotation(annotation)
        origin = get_origin(unwrapped)
        args = get_args(unwrapped)
        object.__setattr__(self, "raw", annotation)
        object.__setattr__(self, "annotation", unwrapped)
        object.__setattr__(self, "origin", origin)
        object.__setattr__(self, "args", args)
        object.__setattr__(self, "metadata", metadata)
        object.__setattr__(self, "is_annotated", Annotated in wrappers)
        object.__setattr__(self, "is_required", Required in wrappers)
        object.__setattr__(self, "is_not_required", NotRequired in wrappers)
        object.__setattr__(self, "safe_generic_origin", get_safe_generic_origin(origin))
        object.__setattr__(self, "inner_types", tuple(ParsedType(arg) for arg in args))

    def __eq__(self, other: Any) -> bool:
        if not isinstance(other, ParsedType):
            return False

        if self.origin:
            return bool(self.origin == other.origin and self.inner_types == other.inner_types)

        return bool(self.annotation == other.annotation)

    @property
    def is_forward_ref(self) -> bool:
        """Whether the annotation is a forward reference or not."""
        return isinstance(self.annotation, (str, ForwardRef))

    @property
    def is_type_var(self) -> bool:
        """Whether the annotation is a TypeVar or not."""
        return isinstance(self.annotation, TypeVar)

    @property
    def is_union(self) -> bool:
        """Whether the annotation is a union type or not."""
        return self.origin in UNION_TYPES

    @property
    def is_optional(self) -> bool:
        """Whether the annotation is Optional or not."""
        return bool(self.is_union and NoneType in self.args)

    @property
    def is_collection(self) -> bool:
        """Whether the annotation is a collection type or not."""
        return bool(self.origin and self.origin is not Union and issubclass(self.origin, Collection))

    def is_subclass_of(self, cl: type[Any] | tuple[type[Any], ...]) -> bool:
        """Whether the annotation is a subclass of the given type.

        Where ``self.annotation`` is a union type, this method will always return ``False``. While this is not
        strictly correct, we intend on revisiting this once a concrete use-case is to hand.

        Args:
            cl: The type to check, or tuple of types. Passed as 2nd argument to ``issubclass()``.

        Returns:
            Whether the annotation is a subtype of the given type(s).
        """
        if self.origin:
            return self.origin not in UNION_TYPES and issubclass(self.origin, cl)
        if self.annotation is AnyStr:
            return issubclass(str, cl) or issubclass(bytes, cl)
        return self.annotation is not Any and not self.is_type_var and issubclass(self.annotation, cl)

    def has_inner_subclass_of(self, cl: type[Any] | tuple[type[Any], ...]) -> bool:
        """Whether any generic args are a subclass of the given type.

        Args:
            cl: The type to check, or tuple of types. Passed as 2nd argument to ``issubclass()``.

        Returns:
            Whether any of the type's generic args are a subclass of the given type.
        """
        return any(t.is_subclass_of(cl) for t in self.inner_types)


@dataclass(frozen=True)
class ParsedParameter:
    """Represents the parameters of a callable."""

    __slots__ = (
        "name",
        "default",
        "parsed_type",
    )

    name: str
    """The name of the parameter."""
    default: Any | Empty
    """The default value of the parameter."""
    parsed_type: ParsedType
    """The annotation of the parameter."""

    @property
    def kwarg_container(self) -> ParameterKwarg | BodyKwarg | DependencyKwarg | None:
        """A kwarg container, if any"""
        for value in (*self.metadata, self.default):
            if isinstance(value, (ParameterKwarg, BodyKwarg, DependencyKwarg)):
                return value
        return None

    @property
    def metadata(self) -> tuple[Any, ...]:
        """The metadata of the parameter's annotation."""
        return self.parsed_type.metadata

    @property
    def annotation(self) -> Any:
        """The annotation of the parameter."""
        return self.parsed_type.annotation

    @property
    def has_default(self) -> bool:
        """Whether the parameter has a default value or not."""
        return self.default is not Empty

    @classmethod
    def from_parameter(cls, parameter: Parameter, fn_type_hints: dict[str, Any]) -> ParsedParameter:
        """Initialize ParsedSignatureParameter.

        Args:
            parameter: inspect.Parameter
            fn_type_hints: mapping of names to types. Should be result of ``get_type_hints()``, preferably via the
            :attr:``get_fn_type_hints() <.utils.signature_parsing.get_fn_type_hints>` helper.

        Returns:
            ParsedSignatureParameter.
        """
        try:
            annotation = fn_type_hints[parameter.name]
        except KeyError as err:
            raise ImproperlyConfiguredException(
                f"'{parameter.name}' does not have a type annotation. If it should receive any value, use 'Any'."
            ) from err

        if parameter.name == "state" and not issubclass(annotation, ImmutableState):
            raise ImproperlyConfiguredException(
                f"The type annotation `{annotation}` is an invalid type for the 'state' reserved kwarg. "
                "It must be typed to a subclass of `litestar.datastructures.ImmutableState` or "
                "`litestar.datastructures.State`."
            )

        return ParsedParameter(
            name=parameter.name,
            default=Empty if parameter.default is Signature.empty else parameter.default,
            parsed_type=ParsedType(annotation),
        )


@dataclass(frozen=True)
class ParsedSignature:
    """Parsed signature.

    This object is the primary source of handler/dependency signature information.

    The only post-processing that occurs is the conversion of any forward referenced type annotations.
    """

    __slots__ = ("parameters", "return_type", "original_signature")

    parameters: dict[str, ParsedParameter]
    """A mapping of parameter names to ParsedSignatureParameter instances."""
    return_type: ParsedType
    """The return annotation of the callable."""
    original_signature: Signature
    """The raw signature as returned by :func:`inspect.signature`"""

    @classmethod
    def from_fn(cls, fn: AnyCallable, signature_namespace: dict[str, Any]) -> Self:
        """Parse a function signature.

        Args:
            fn: Any callable.
            signature_namespace: mapping of names to types for forward reference resolution

        Returns:
            ParsedSignature
        """
        signature = Signature.from_callable(fn)
        fn_type_hints = get_fn_type_hints(fn, namespace=signature_namespace)

        parameters = (
            ParsedParameter.from_parameter(parameter=parameter, fn_type_hints=fn_type_hints)
            for name, parameter in signature.parameters.items()
            if name not in ("self", "cls")
        )
        return cls(
            parameters={p.name: p for p in parameters},
            return_type=ParsedType(fn_type_hints.get("return", Empty)),
            original_signature=signature,
<<<<<<< HEAD
        )

    @classmethod
    def from_signature(cls, signature: Signature, signature_namespace: dict[str, Any]) -> Self:
        """Parse an :class:`inspect.Signature` instance.

        Python's `get_type_hints()` function does not support parsing signatures directly, so we need to create a dummy
        function to pass to it. Maybe there's a better way to do this, but this does work.

        Args:
            signature: An :class:`inspect.Signature` instance.
            signature_namespace: mapping of names to types for forward reference resolution

        Returns:
            ParsedSignature
        """

        def fn() -> None:
            ...

        fn.__signature__ = signature  # type:ignore[attr-defined]
        fn.__annotations__ = {p.name: p.annotation for p in signature.parameters.values()}
        return cls.from_fn(fn, signature_namespace)


@dataclass(frozen=True, init=False)
class ParsedModel:
    parameters: dict[str, ParsedParameter]

    def __init__(self, model: type[Any], namespace: dict[str, Any] | None = None) -> None:
        """Initialize ParsedModel.

        Args:
            model: The model to parse.
            namespace: The namespace to use for forward reference resolution.
        """
        type_hints = get_type_hints(model, localns=namespace)
        object.__setattr__(
            self,
            "parameters",
            {
                name: ParsedParameter(name=name, default=getattr(model, name, Empty), parsed_type=ParsedType(type_hint))
                for name, type_hint in type_hints.items()
            },
        )


def infer_request_encoding_from_parameter(param: ParsedParameter) -> RequestEncodingType | str | None:
    """Infer the request encoding type from a parsed type.

    Args:
        param: The parsed parameter to infer the request encoding type from.

    Returns:
        The inferred request encoding type.
    """
    if param.has_default and isinstance(param.default, BodyKwarg):
        return param.default.media_type
    if param.parsed_type.metadata:
        for item in param.parsed_type.metadata:
            if isinstance(item, BodyKwarg):
                return item.media_type
    return None
=======
        )
>>>>>>> f42f3ed5
<|MERGE_RESOLUTION|>--- conflicted
+++ resolved
@@ -322,7 +322,6 @@
             parameters={p.name: p for p in parameters},
             return_type=ParsedType(fn_type_hints.get("return", Empty)),
             original_signature=signature,
-<<<<<<< HEAD
         )
 
     @classmethod
@@ -346,28 +345,6 @@
         fn.__signature__ = signature  # type:ignore[attr-defined]
         fn.__annotations__ = {p.name: p.annotation for p in signature.parameters.values()}
         return cls.from_fn(fn, signature_namespace)
-
-
-@dataclass(frozen=True, init=False)
-class ParsedModel:
-    parameters: dict[str, ParsedParameter]
-
-    def __init__(self, model: type[Any], namespace: dict[str, Any] | None = None) -> None:
-        """Initialize ParsedModel.
-
-        Args:
-            model: The model to parse.
-            namespace: The namespace to use for forward reference resolution.
-        """
-        type_hints = get_type_hints(model, localns=namespace)
-        object.__setattr__(
-            self,
-            "parameters",
-            {
-                name: ParsedParameter(name=name, default=getattr(model, name, Empty), parsed_type=ParsedType(type_hint))
-                for name, type_hint in type_hints.items()
-            },
-        )
 
 
 def infer_request_encoding_from_parameter(param: ParsedParameter) -> RequestEncodingType | str | None:
@@ -385,7 +362,4 @@
         for item in param.parsed_type.metadata:
             if isinstance(item, BodyKwarg):
                 return item.media_type
-    return None
-=======
-        )
->>>>>>> f42f3ed5
+    return None