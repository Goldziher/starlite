--- conflicted
+++ resolved
@@ -27,24 +27,13 @@
     set_litestar_scope_state,
 )
 from .sequence import find_index, unique
-<<<<<<< HEAD
-from .sync import AsyncCallable, AsyncIteratorWrapper, ensure_async_callable
-from .typing import annotation_is_iterable_of_type, get_origin_or_inner_type, make_non_optional_union
-=======
-from .sync import AsyncCallable, AsyncIteratorWrapper, async_partial
+from .sync import AsyncIteratorWrapper, ensure_async_callable
 from .typing import get_origin_or_inner_type, make_non_optional_union
->>>>>>> 62756617
 
 __all__ = (
     "ensure_async_callable",
     "AsyncIteratorWrapper",
     "Ref",
-<<<<<<< HEAD
-    "annotation_is_iterable_of_type",
-    "AsyncCallable",
-=======
-    "async_partial",
->>>>>>> 62756617
     "delete_litestar_scope_state",
     "deprecated",
     "find_index",
