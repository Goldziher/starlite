from __future__ import annotations

from abc import abstractmethod
from typing import TYPE_CHECKING, Any, Protocol, runtime_checkable

from litestar.enums import RequestEncodingType
from litestar.openapi.spec import Schema

if TYPE_CHECKING:
<<<<<<< HEAD
    from litestar.enums import RequestEncodingType
    from litestar.handlers import BaseRouteHandler
=======
    from typing_extensions import Self

>>>>>>> aaa81618
    from litestar.openapi.spec import Reference
    from litestar.types import LitestarEncodableType
    from litestar.types.internal_types import AnyConnection
    from litestar.utils.signature import ParsedType

    from .types import ForType

__all__ = (
    "ConnectionContext",
    "DTOInterface",
    "HandlerContext",
)


class HandlerContext:
    """Context object passed to the ``on_registration`` method of a DTO."""

<<<<<<< HEAD
    __slots__ = ("dto_for", "route_handler", "parsed_type", "request_encoding_type")

    def __init__(
        self,
        dto_for: ForType,
        route_handler: BaseRouteHandler,
        parsed_type: ParsedType,
        request_encoding_type: RequestEncodingType | str | None = None,
    ) -> None:
        self.dto_for: ForType = dto_for
        self.route_handler = route_handler
        self.parsed_type = parsed_type
        self.request_encoding_type = request_encoding_type
=======
    __slots__ = ("dto_for", "handler_id", "parsed_type", "request_encoding_type")

    def __init__(
        self,
        dto_for: ForType,
        handler_id: str,
        parsed_type: ParsedType,
        request_encoding_type: RequestEncodingType | str | None = None,
    ) -> None:
        self.dto_for: ForType = dto_for
        self.handler_id = handler_id
        self.parsed_type = parsed_type
        self.request_encoding_type = request_encoding_type


class ConnectionContext:
    __slots__ = ("handler_id", "request_encoding_type")

    def __init__(self, handler_id: str, request_encoding_type: RequestEncodingType | str) -> None:
        self.handler_id = handler_id
        self.request_encoding_type = request_encoding_type

    @classmethod
    def from_connection(cls, connection: AnyConnection) -> Self:
        return cls(
            handler_id=str(connection.route_handler),
            request_encoding_type=getattr(connection, "content_type", (RequestEncodingType.JSON,))[0],
        )
>>>>>>> aaa81618


@runtime_checkable
class DTOInterface(Protocol):
    __slots__ = ()

    @abstractmethod
<<<<<<< HEAD
    def __init__(self, connection: AnyConnection) -> None:
=======
    def __init__(self, connection_context: ConnectionContext) -> None:
>>>>>>> aaa81618
        """Initialize the DTO.

        Args:
            connection_context: A :class:`ConnectionContext <.ConnectionContext>` instance, which provides
                information about the connection.
        """

    @abstractmethod
    def data_to_encodable_type(self, data: Any) -> bytes | LitestarEncodableType:
        """Encode data to a type supported by litestar serialization.

        Can return either bytes or a type that Litestar can return to bytes.

        Returns:
            Either ``bytes`` or a type that Litestar can convert to bytes.
        """

    @abstractmethod
    def builtins_to_data_type(self, builtins: Any) -> Any:
        """Convert unstructured data to the data type that the DTO represents.

        Args:
            builtins: unstructured data parsed from the payload.

        Returns:
            Data type that the DTO represents.
        """

    @abstractmethod
    def bytes_to_data_type(self, raw: bytes) -> Any:
        """Convert raw bytes to the data type that the DTO represents.

        Args:
            raw: Raw bytes of the payload.

        Returns:
            Data type that the DTO represents.
        """

    @classmethod
    def create_openapi_schema(
        cls,
        dto_for: ForType,
        handler_id: str,
        generate_examples: bool,
        schemas: dict[str, Schema],
    ) -> Reference | Schema:
        """Create an OpenAPI request body for the DTO.

        Returns:
            An optional :class:`RequestBody <.openapi.spec.request_body.RequestBody>` instance.
        """
        return Schema()

    @classmethod
    def on_registration(cls, handler_context: HandlerContext) -> None:
        """Receive the ``parsed_type`` and ``route_handler`` that this DTO is configured to represent.

        At this point, if the DTO type does not support the annotated type of ``parsed_type``, it should raise an
        ``UnsupportedType`` exception.

        Args:
            handler_context: A :class:`HandlerContext <.HandlerContext>` instance. Provides information about the
                handler and application of the DTO.

        Raises:
            UnsupportedType: If the DTO type does not support the annotated type of ``parsed_type``.
        """
        return<|MERGE_RESOLUTION|>--- conflicted
+++ resolved
@@ -7,13 +7,8 @@
 from litestar.openapi.spec import Schema
 
 if TYPE_CHECKING:
-<<<<<<< HEAD
-    from litestar.enums import RequestEncodingType
-    from litestar.handlers import BaseRouteHandler
-=======
     from typing_extensions import Self
 
->>>>>>> aaa81618
     from litestar.openapi.spec import Reference
     from litestar.types import LitestarEncodableType
     from litestar.types.internal_types import AnyConnection
@@ -31,21 +26,6 @@
 class HandlerContext:
     """Context object passed to the ``on_registration`` method of a DTO."""
 
-<<<<<<< HEAD
-    __slots__ = ("dto_for", "route_handler", "parsed_type", "request_encoding_type")
-
-    def __init__(
-        self,
-        dto_for: ForType,
-        route_handler: BaseRouteHandler,
-        parsed_type: ParsedType,
-        request_encoding_type: RequestEncodingType | str | None = None,
-    ) -> None:
-        self.dto_for: ForType = dto_for
-        self.route_handler = route_handler
-        self.parsed_type = parsed_type
-        self.request_encoding_type = request_encoding_type
-=======
     __slots__ = ("dto_for", "handler_id", "parsed_type", "request_encoding_type")
 
     def __init__(
@@ -74,7 +54,6 @@
             handler_id=str(connection.route_handler),
             request_encoding_type=getattr(connection, "content_type", (RequestEncodingType.JSON,))[0],
         )
->>>>>>> aaa81618
 
 
 @runtime_checkable
@@ -82,11 +61,7 @@
     __slots__ = ()
 
     @abstractmethod
-<<<<<<< HEAD
-    def __init__(self, connection: AnyConnection) -> None:
-=======
     def __init__(self, connection_context: ConnectionContext) -> None:
->>>>>>> aaa81618
         """Initialize the DTO.
 
         Args:
