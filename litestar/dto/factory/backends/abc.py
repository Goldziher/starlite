"""DTO backends do the heavy lifting of decoding and validating raw bytes into domain models, and
back again, to bytes.
"""
from __future__ import annotations

from abc import ABC, abstractmethod
from dataclasses import dataclass
from typing import TYPE_CHECKING, Generic, TypeVar

from litestar._openapi.schema_generation import create_schema
from litestar._signature.field import SignatureField

from .utils import build_annotation_for_backend

if TYPE_CHECKING:
    from typing import Any

    from litestar.dto.factory.types import FieldDefinitionsType
    from litestar.enums import MediaType
<<<<<<< HEAD
    from litestar.types.internal_types import AnyConnection
=======
    from litestar.openapi.spec import Reference, Schema
>>>>>>> f42f3ed5
    from litestar.types.serialization import LitestarEncodableType
    from litestar.utils.signature import ParsedType

__all__ = ("AbstractDTOBackend", "BackendContext")

BackendT = TypeVar("BackendT")


@dataclass
class BackendContext:
    """Context required by DTO backends to perform their work."""

    parsed_type: ParsedType
    field_definitions: FieldDefinitionsType
    model_type: type[Any]


class AbstractDTOBackend(ABC, Generic[BackendT]):
    __slots__ = (
        "data_container_type",
        "annotation",
        "context",
    )

    def __init__(self, context: BackendContext) -> None:
        """Create dto backend instance.

        Args:
            context: context of the type represented by this backend.
        """
        self.context = context
        self.data_container_type = self.create_data_container_type(context)
        self.annotation = build_annotation_for_backend(context.parsed_type.annotation, self.data_container_type)

    @abstractmethod
    def create_data_container_type(self, context: BackendContext) -> type[BackendT]:
        """Create a data container type to represent the context type.

        Args:
            context: Context of the type to create a data container for.

        Returns:
            A ``BackendT`` class.
        """

    @abstractmethod
    def parse_raw(self, raw: bytes, media_type: MediaType | str) -> Any:
        """Parse raw bytes into primitive python types.

        Args:
            raw: bytes
            media_type: encoding of raw data

        Returns:
            The raw bytes parsed into primitive python types.
        """

    @abstractmethod
    def populate_data_from_builtins(self, data: Any) -> Any:
        """Populate model instance from builtin types.

        Args:
            model_type: Type of model to populate.
            data: Builtin type.

        Returns:
            Instance or collection of ``model_type`` instances.
        """

    @abstractmethod
    def populate_data_from_raw(self, raw: bytes, media_type: MediaType | str) -> Any:
        """Parse raw bytes into instance of `model_type`.

        Args:
            model_type: Type of model to populate.
            raw: bytes
            media_type: encoding of raw data

        Returns:
            Instance or collection of ``model_type`` instances.
        """

    @abstractmethod
    def encode_data(self, data: Any, connection: AnyConnection) -> LitestarEncodableType:
        """Encode data into a ``LitestarEncodableType``.

        Args:
            data: Data to encode.
            connection: Connection - can be used for content negotiation.

        Returns:
            Encoded data.
        """

    def create_openapi_schema(self, generate_examples: bool, schemas: dict[str, Schema]) -> Reference | Schema:
        """Create a RequestBody model for the given RouteHandler or return None."""
        field = SignatureField.create(self.annotation)
        return create_schema(field=field, generate_examples=generate_examples, plugins=[], schemas=schemas)<|MERGE_RESOLUTION|>--- conflicted
+++ resolved
@@ -17,11 +17,8 @@
 
     from litestar.dto.factory.types import FieldDefinitionsType
     from litestar.enums import MediaType
-<<<<<<< HEAD
+    from litestar.openapi.spec import Reference, Schema
     from litestar.types.internal_types import AnyConnection
-=======
-    from litestar.openapi.spec import Reference, Schema
->>>>>>> f42f3ed5
     from litestar.types.serialization import LitestarEncodableType
     from litestar.utils.signature import ParsedType
 
