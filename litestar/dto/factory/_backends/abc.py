--- conflicted
+++ resolved
@@ -9,12 +9,14 @@
 from litestar._openapi.schema_generation import create_schema
 from litestar._signature.field import SignatureField
 
-<<<<<<< HEAD
-from .utils import build_annotation_for_backend, generate_reverse_name_map
-=======
 from .types import NestedFieldDefinition, TransferFieldDefinition
-from .utils import RenameStrategies, build_annotation_for_backend, get_model_type, should_exclude_field
->>>>>>> 9d81c78c
+from .utils import (
+    RenameStrategies,
+    build_annotation_for_backend,
+    generate_reverse_name_map,
+    get_model_type,
+    should_exclude_field,
+)
 
 if TYPE_CHECKING:
     from typing import AbstractSet, Any, Callable, Final, Generator
@@ -74,10 +76,6 @@
         ] = field_definition_generator
         self.nested_field_detector: Final[Callable[[FieldDefinition], bool]] = nested_field_detector
         self.model_type: Final[type[Any]] = model_type
-<<<<<<< HEAD
-        self.reverse_name_map = generate_reverse_name_map(field_definitions)
-=======
->>>>>>> 9d81c78c
 
 
 class AbstractDTOBackend(ABC, Generic[BackendT]):
@@ -97,9 +95,7 @@
         """
         self.context = context
         self.parsed_field_definitions = self.parse_model(context.model_type, context.config.exclude)
-        self.reverse_name_map = {
-            f.serialization_name: f.name for f in self.parsed_field_definitions.values() if f.serialization_name
-        }
+        self.reverse_name_map = generate_reverse_name_map(self.parsed_field_definitions)
         self.data_container_type = self.create_data_container_type(context)
         self.annotation = build_annotation_for_backend(context.parsed_type.annotation, self.data_container_type)
 
