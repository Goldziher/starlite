from __future__ import annotations

from abc import ABCMeta, abstractmethod
from itertools import chain
from typing import TYPE_CHECKING, Generic, TypeVar

from litestar.dto.factory.backends import MsgspecDTOBackend, PydanticDTOBackend
from litestar.dto.interface import DTOInterface
from litestar.enums import RequestEncodingType
from litestar.types.builtin_types import NoneType
from litestar.utils.signature import ParsedType

from .config import DTOConfig
from .exc import InvalidAnnotation
from .field import Mark
from .types import FieldDefinition, FieldDefinitionsType, NestedFieldDefinition
from .utils import infer_request_encoding_from_parameter, parse_configs_from_annotation

if TYPE_CHECKING:
    from typing import Any, ClassVar, Collection, Generator, TypeAlias

    from typing_extensions import Self

    from litestar.connection import Request
    from litestar.dto.types import ForType
    from litestar.handlers import BaseRouteHandler
    from litestar.types.serialization import LitestarEncodableType

    from .backends import AbstractDTOBackend

__all__ = ["AbstractDTOFactory"]

AnyRequest: TypeAlias = "Request[Any, Any, Any]"
DataT = TypeVar("DataT")


class AbstractDTOFactory(DTOInterface, Generic[DataT], metaclass=ABCMeta):
    """Base class for DTO types."""

    __slots__ = ("connection",)

    config: ClassVar[DTOConfig]
    """Config objects to define properties of the DTO."""
    model_type: ClassVar[type[Any]]
    """If ``annotation`` is an iterable, this is the inner type, otherwise will be the same as ``annotation``."""

    _reverse_field_mappings: ClassVar[dict[str, FieldDefinition]]
    _type_backend_map: ClassVar[dict[tuple[ForType, ParsedType, RequestEncodingType | str | None], AbstractDTOBackend]]
    _handler_backend_map: ClassVar[dict[tuple[ForType, BaseRouteHandler], AbstractDTOBackend]]

    def __init__(self, connection: AnyRequest) -> None:
        """Create an AbstractDTOFactory type.

        Args:
            connection: Request object.
        """
        self.connection = connection

    def __class_getitem__(cls, annotation: Any) -> type[Self]:
        parsed_type = ParsedType(annotation)

        if (parsed_type.is_optional and len(parsed_type.args) > 2) or (
            parsed_type.is_union and not parsed_type.is_optional
        ):
            raise InvalidAnnotation(
                "Unions are currently not supported as type argument to DTO. Want this? Open an issue."
            )

        if parsed_type.is_forward_ref:
            raise InvalidAnnotation("Forward references are not supported as type argument to DTO")

        configs = parse_configs_from_annotation(parsed_type)
        if configs:
            config = configs[0]
        elif hasattr(cls, "config"):
            config = cls.config
        else:
            config = DTOConfig()

        if parsed_type.is_type_var and not configs:
            return cls

        cls_dict: dict[str, Any] = {
            "config": config,
            "_reverse_field_mappings": {},
            "_type_backend_map": {},
            "_handler_backend_map": {},
        }
        if not parsed_type.is_type_var:
            cls_dict.update(model_type=parsed_type.annotation)

        return type(f"{cls.__name__}[{annotation}]", (cls,), cls_dict)

    def bytes_to_data_type(self, raw: bytes) -> DataT | Collection[DataT]:
        """Return the data held by the DTO."""
<<<<<<< HEAD
        return self._data

    def to_encodable_type(self) -> LitestarEncodableType:
        backend = self._handler_backend_map["return", self._connection.route_handler]
        return backend.encode_data(self._data, self._connection)

    @classmethod
    def from_data(cls, data: DataT | Collection[DataT], connection: AnyRequest) -> Self:
        """Construct an instance from data.

        Args:
            data: Data to construct the DTO from.
            connection: Request object.

        Returns:
            AbstractDTOInterface instance.
        """
        return cls(data=data, connection=connection)

    @classmethod
    def from_builtins(cls, data: Any, connection: Request[Any, Any, Any]) -> Self:
        """Construct an instance from builtins.

        Args:
            data: Data to construct the DTO from.
            connection: Request object.

        Returns:
            AbstractDTOInterface instance.
        """
        backend = cls._handler_backend_map[("data", connection.route_handler)]
        return cls(data=backend.populate_data_from_builtins(cls.model_type, data), connection=connection)

    @classmethod
    def from_bytes(cls, raw: bytes, connection: AnyRequest) -> Self:
        """Construct an instance from bytes.
=======
        backend = self._handler_backend_map[("data", self.connection.route_handler)]
        return backend.populate_data_from_raw(self.model_type, raw, self.connection.content_type[0])
>>>>>>> 6681bd39

    def data_to_encodable_type(self, data: DataT | Collection[DataT]) -> LitestarEncodableType:
        backend = self._handler_backend_map[("return", self.connection.route_handler)]
        return backend.encode_data(data, self.connection)

    @classmethod
    @abstractmethod
    def generate_field_definitions(cls, model_type: type[Any]) -> Generator[FieldDefinition, None, None]:
        """Generate ``FieldDefinition`` instances from ``model_type``.

        Yields:
            ``FieldDefinition`` instances.
        """

    @classmethod
    @abstractmethod
    def detect_nested_field(cls, field_definition: FieldDefinition) -> bool:
        """Return ``True`` if ``field_definition`` represents a nested model field.

        Args:
            field_definition: inspect type to determine if field definition represents a nested model.

        Returns:
            ``True`` if ``field_definition`` represents a nested model field.
        """

    @classmethod
    def on_registration(cls, route_handler: BaseRouteHandler, dto_for: ForType) -> None:
        """Called each time the DTO type is encountered during signature modelling.

        Args:
            route_handler: :class:`HTTPRouteHandler <.handlers.HTTPRouteHandler>` DTO type is declared upon.
            dto_for: indicates whether the DTO is for the request body or response.
        """

        parsed_signature = route_handler.parsed_fn_signature
        request_encoding_type: RequestEncodingType | str | None = None
        if dto_for == "data":
            data_param = parsed_signature.parameters["data"]
            request_encoding_type = infer_request_encoding_from_parameter(data_param)
            parsed_type = parsed_signature.parameters["data"].parsed_type
        else:
            parsed_type = parsed_signature.return_type

        if parsed_type.is_subclass_of(AbstractDTOFactory):
            raise InvalidAnnotation("AbstractDTOFactory does not support being set as a handler annotation")

        if parsed_type.is_collection:
            if len(parsed_type.inner_types) != 1:
                raise InvalidAnnotation("AbstractDTOFactory only supports homogeneous collection types")
            handler_type = parsed_type.inner_types[0]
        else:
            handler_type = parsed_type

        if not handler_type.is_subclass_of(cls.model_type):
            raise InvalidAnnotation(f"DTO narrowed with '{cls.model_type}', handler type is '{parsed_type.annotation}'")

        key = (dto_for, parsed_type, request_encoding_type)
        backend = cls._type_backend_map.get(key)
        if backend is None:
            backend_type: type[AbstractDTOBackend]
            if request_encoding_type == RequestEncodingType.URL_ENCODED:
                backend_type = PydanticDTOBackend
            else:
                backend_type = MsgspecDTOBackend

            backend = cls._type_backend_map.setdefault(
                key,
                backend_type.from_field_definitions(
                    parsed_type, _parse_model(cls, cls.model_type, cls.config, dto_for)
                ),
            )
        cls._handler_backend_map[(dto_for, route_handler)] = backend


def _parse_model(
    dto_factory_type: type[AbstractDTOFactory],
    model_type: Any,
    config: DTOConfig,
    dto_for: ForType,
    nested_depth: int = 0,
    recursive_depth: int = 0,
) -> FieldDefinitionsType:
    """Reduce :attr:`model_type` to :class:`FieldDefinitionsType`.

    .. important::
        Implementations must respect the :attr:`config` object. For example:
            - fields marked private must never be included in the field definitions.
            - if a ``purpose`` is declared, then read-only fields must be taken into account.
            - field mappings must be implemented.
            - additional fields must be included, subject to ``purpose``.
            - nested depth and nested recursion depth must be adhered to.

    Returns:
        Fields for data transfer.

        Key is the name of the new field, and value is a tuple of type and default value pairs.

        Add a new field called "new_field", that is a string, and required:
        {"new_field": (str, ...)}

        Add a new field called "new_field", that is a string, and not-required:
        {"new_field": (str, "default")}

        Add a new field called "new_field", that may be `None`:
        {"new_field": (str | None, None)}
    """
    defined_fields: dict[str, FieldDefinition | NestedFieldDefinition] = {}
    for field_definition in chain(dto_factory_type.generate_field_definitions(model_type), config.field_definitions):
        if _should_exclude_field(field_definition, config, dto_for):
            continue

        if field_mapping := config.field_mapping.get(field_definition.name):
            if isinstance(field_mapping, str):
                dto_factory_type._reverse_field_mappings[field_mapping] = field_definition
                field_definition = field_definition.copy_with(name=field_mapping)  # noqa: PLW2901
            else:
                dto_factory_type._reverse_field_mappings[field_mapping.name] = field_definition
                field_definition = field_mapping  # noqa: PLW2901

        if dto_factory_type.detect_nested_field(field_definition):
            nested_field_definition = _handle_nested(
                dto_factory_type, field_definition, nested_depth, recursive_depth, config, dto_for
            )
            if nested_field_definition is not None:
                defined_fields[field_definition.name] = nested_field_definition
            continue

        defined_fields[field_definition.name] = field_definition
    return defined_fields


def _should_exclude_field(field_definition: FieldDefinition, config: DTOConfig, dto_for: ForType) -> bool:
    """Returns ``True`` where a field should be excluded from data transfer.

    Args:
        field_definition: defined DTO field
        config: DTO configuration
        dto_for: indicates whether the DTO is for the request body or response.

    Returns:
        ``True`` if the field should not be included in any data transfer.
    """
    field_name = field_definition.name
    dto_field = field_definition.dto_field
    excluded = field_name in config.exclude
    not_included = config.include and field_name not in config.include
    private = dto_field and dto_field.mark is Mark.PRIVATE
    read_only_for_write = dto_for == "data" and dto_field and dto_field.mark is Mark.READ_ONLY
    return bool(excluded or not_included or private or read_only_for_write)


def _handle_nested(
    dto_factory_type: type[AbstractDTOFactory],
    field_definition: FieldDefinition,
    nested_depth: int,
    recursive_depth: int,
    config: DTOConfig,
    dto_for: ForType,
) -> NestedFieldDefinition | None:
    if nested_depth == config.max_nested_depth:
        return None

    nested = NestedFieldDefinition(
        field_definition=field_definition,
        nested_type=_get_model_type(field_definition.annotation),
    )

    if (
        is_recursive := nested.is_recursive(dto_factory_type.model_type)
    ) and recursive_depth == config.max_nested_recursion:
        return None

    nested.nested_field_definitions = _parse_model(
        dto_factory_type, nested.nested_type, config, dto_for, nested_depth + 1, recursive_depth + is_recursive
    )
    return nested


def _get_model_type(annotation: type) -> Any:
    """Get model type represented by the DTO.

    If ``annotation`` is a collection, then the inner type is returned.

    Args:
        annotation: any type.

    Returns:
        The model type that is represented by the DTO.
    """
    parsed_type = ParsedType(annotation)
    if parsed_type.is_collection:
        return parsed_type.inner_types[0].annotation
    if parsed_type.is_optional:
        return next(t for t in parsed_type.inner_types if t.annotation is not NoneType).annotation
    return parsed_type.annotation<|MERGE_RESOLUTION|>--- conflicted
+++ resolved
@@ -91,49 +91,15 @@
 
         return type(f"{cls.__name__}[{annotation}]", (cls,), cls_dict)
 
+    def builtins_to_data_type(self, builtins: Any) -> DataT | Collection[DataT]:
+        """Coerce the unstructured data into the data type."""
+        backend = self._handler_backend_map[("data", self.connection.route_handler)]
+        return backend.populate_data_from_builtins(self.model_type, builtins)
+
     def bytes_to_data_type(self, raw: bytes) -> DataT | Collection[DataT]:
         """Return the data held by the DTO."""
-<<<<<<< HEAD
-        return self._data
-
-    def to_encodable_type(self) -> LitestarEncodableType:
-        backend = self._handler_backend_map["return", self._connection.route_handler]
-        return backend.encode_data(self._data, self._connection)
-
-    @classmethod
-    def from_data(cls, data: DataT | Collection[DataT], connection: AnyRequest) -> Self:
-        """Construct an instance from data.
-
-        Args:
-            data: Data to construct the DTO from.
-            connection: Request object.
-
-        Returns:
-            AbstractDTOInterface instance.
-        """
-        return cls(data=data, connection=connection)
-
-    @classmethod
-    def from_builtins(cls, data: Any, connection: Request[Any, Any, Any]) -> Self:
-        """Construct an instance from builtins.
-
-        Args:
-            data: Data to construct the DTO from.
-            connection: Request object.
-
-        Returns:
-            AbstractDTOInterface instance.
-        """
-        backend = cls._handler_backend_map[("data", connection.route_handler)]
-        return cls(data=backend.populate_data_from_builtins(cls.model_type, data), connection=connection)
-
-    @classmethod
-    def from_bytes(cls, raw: bytes, connection: AnyRequest) -> Self:
-        """Construct an instance from bytes.
-=======
         backend = self._handler_backend_map[("data", self.connection.route_handler)]
         return backend.populate_data_from_raw(self.model_type, raw, self.connection.content_type[0])
->>>>>>> 6681bd39
 
     def data_to_encodable_type(self, data: DataT | Collection[DataT]) -> LitestarEncodableType:
         backend = self._handler_backend_map[("return", self.connection.route_handler)]
