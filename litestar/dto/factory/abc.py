--- conflicted
+++ resolved
@@ -135,19 +135,11 @@
             dto_for: indicates whether the DTO is for the request body or response.
             parsed_type: :class:``ParsedType`` for represented  annotation.
         """
-<<<<<<< HEAD
-=======
-
-        parsed_signature = route_handler.parsed_fn_signature
         request_encoding_type: RequestEncodingType | str | None = None
         if dto_for == "data":
-            data_param = parsed_signature.parameters["data"]
+            data_param = route_handler.parsed_fn_signature.parameters["data"]
             request_encoding_type = infer_request_encoding_from_parameter(data_param)
-            parsed_type = parsed_signature.parameters["data"].parsed_type
-        else:
-            parsed_type = parsed_signature.return_type
-
->>>>>>> 52fd95d7
+
         if parsed_type.is_subclass_of(AbstractDTOFactory):
             raise InvalidAnnotation("AbstractDTOFactory does not support being set as a handler annotation")
 
