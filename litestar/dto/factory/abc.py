--- conflicted
+++ resolved
@@ -127,16 +127,9 @@
         Returns:
             AbstractDTOFactory instance.
         """
-<<<<<<< HEAD
-        backend = cls.get_backend("data", connection.route_handler)
+        backend = cls._handler_backend_map[("data", connection.route_handler)]
         content_type = getattr(connection, "content_type", (RequestEncodingType.JSON,))[0]
         return cls(data=backend.populate_data_from_raw(cls.model_type, raw, content_type), connection=connection)
-=======
-        backend = cls._handler_backend_map[("data", connection.route_handler)]
-        return cls(
-            data=backend.populate_data_from_raw(cls.model_type, raw, connection.content_type[0]), connection=connection
-        )
->>>>>>> 543c444a
 
     @classmethod
     @abstractmethod
@@ -160,132 +153,7 @@
         """
 
     @classmethod
-<<<<<<< HEAD
-    def parse_model(
-        cls,
-        model_type: Any,
-        config: DTOConfig,
-        dto_for: ForType,
-        nested_depth: int = 0,
-        recursive_depth: int = 0,
-    ) -> FieldDefinitionsType:
-        """Reduce :attr:`model_type` to :class:`FieldDefinitionsType`.
-
-        .. important::
-            Implementations must respect the :attr:`config` object. For example:
-                - fields marked private must never be included in the field definitions.
-                - if a ``purpose`` is declared, then read-only fields must be taken into account.
-                - field mappings must be implemented.
-                - additional fields must be included, subject to ``purpose``.
-                - nested depth and nested recursion depth must be adhered to.
-
-        Returns:
-            Fields for data transfer.
-
-            Key is the name of the new field, and value is a tuple of type and default value pairs.
-
-            Add a new field called "new_field", that is a string, and required:
-            {"new_field": (str, ...)}
-
-            Add a new field called "new_field", that is a string, and not-required:
-            {"new_field": (str, "default")}
-
-            Add a new field called "new_field", that may be `None`:
-            {"new_field": (str | None, None)}
-        """
-        defined_fields: dict[str, FieldDefinition | NestedFieldDefinition] = {}
-        for field_definition in chain(cls.generate_field_definitions(model_type), config.field_definitions):
-            if cls.should_exclude_field(field_definition, config, dto_for):
-                continue
-
-            if field_mapping := config.field_mapping.get(field_definition.name):
-                if isinstance(field_mapping, str):
-                    cls._reverse_field_mappings[field_mapping] = field_definition
-                    field_definition = field_definition.copy_with(name=field_mapping)  # noqa: PLW2901
-                else:
-                    cls._reverse_field_mappings[field_mapping.name] = field_definition
-                    field_definition = field_mapping  # noqa: PLW2901
-
-            if cls.detect_nested_field(field_definition):
-                nested_field_definition = cls.handle_nested(
-                    field_definition, nested_depth, recursive_depth, config, dto_for
-                )
-                if nested_field_definition is not None:
-                    defined_fields[field_definition.name] = nested_field_definition
-                continue
-
-            defined_fields[field_definition.name] = field_definition
-        return defined_fields
-
-    @classmethod
-    def handle_nested(
-        cls,
-        field_definition: FieldDefinition,
-        nested_depth: int,
-        recursive_depth: int,
-        config: DTOConfig,
-        dto_for: ForType,
-    ) -> NestedFieldDefinition | None:
-        if nested_depth == config.max_nested_depth:
-            return None
-
-        nested = NestedFieldDefinition(
-            field_definition=field_definition,
-            nested_type=cls.get_model_type(field_definition.annotation),
-        )
-
-        if (is_recursive := nested.is_recursive(cls.model_type)) and recursive_depth == config.max_nested_recursion:
-            return None
-
-        nested.nested_field_definitions = cls.parse_model(
-            nested.nested_type, config, dto_for, nested_depth + 1, recursive_depth + is_recursive
-        )
-        return nested
-
-    @staticmethod
-    def get_model_type(annotation: type) -> Any:
-        """Get model type represented by the DTO.
-
-        If ``annotation`` is a collection, then the inner type is returned.
-
-        Args:
-            annotation: any type.
-
-        Returns:
-            The model type that is represented by the DTO.
-        """
-        parsed_type = ParsedType(annotation)
-        if parsed_type.is_collection:
-            return parsed_type.inner_types[0].annotation
-        if parsed_type.is_optional:
-            return next(t for t in parsed_type.inner_types if t.annotation is not NoneType).annotation
-        return parsed_type.annotation
-
-    @classmethod
-    def should_exclude_field(cls, field_definition: FieldDefinition, config: DTOConfig, dto_for: ForType) -> bool:
-        """Returns ``True`` where a field should be excluded from data transfer.
-
-        Args:
-            field_definition: defined DTO field
-            config: DTO configuration
-            dto_for: indicates whether the DTO is for the request body or response.
-
-        Returns:
-            ``True`` if the field should not be included in any data transfer.
-        """
-        field_name = field_definition.name
-        dto_field = field_definition.dto_field
-        excluded = field_name in config.exclude
-        not_included = config.include and field_name not in config.include
-        private = dto_field and dto_field.mark is Mark.PRIVATE
-        read_only_for_write = dto_for == "data" and dto_field and dto_field.mark is Mark.READ_ONLY
-        return bool(excluded or not_included or private or read_only_for_write)
-
-    @classmethod
     def on_registration(cls, route_handler: BaseRouteHandler, dto_for: ForType, parsed_type: ParsedType) -> None:
-=======
-    def on_registration(cls, route_handler: BaseRouteHandler, dto_for: ForType) -> None:
->>>>>>> 543c444a
         """Do something each time the DTO type is encountered during signature modelling.
 
         Args:
