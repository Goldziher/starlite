from typing import (
    TYPE_CHECKING,
    Any,
    Callable,
    Dict,
    Literal,
    NamedTuple,
    Optional,
    Type,
    Union,
)

from typing_extensions import TypeAlias

from litestar.types import Method

__all__ = (
    "AnyConnection",
<<<<<<< HEAD
=======
    "PathParameterDefinition",
>>>>>>> aaa81618
    "ControllerRouterHandler",
    "PathParameterDefinition",
    "ReservedKwargs",
    "ResponseType",
    "RouteHandlerMapItem",
    "RouteHandlerType",
)


if TYPE_CHECKING:
    from litestar.app import Litestar
    from litestar.connection import ASGIConnection
    from litestar.controller import Controller
    from litestar.handlers.asgi_handlers import ASGIRouteHandler
    from litestar.handlers.http_handlers import HTTPRouteHandler
    from litestar.handlers.websocket_handlers import WebsocketRouteHandler
    from litestar.response import Response
    from litestar.router import Router
else:
    Litestar = Any
    ASGIConnection = Any
    ASGIRouteHandler = Any
    WebsocketRouteHandler = Any
    HTTPRouteHandler = Any
    Response = Any
    Controller = Any
    Router = Any

AnyConnection: TypeAlias = "ASGIConnection[Any, Any, Any, Any]"
ReservedKwargs = Literal["request", "socket", "headers", "query", "cookies", "state", "data"]
LitestarType = Litestar
RouteHandlerType = Union[HTTPRouteHandler, WebsocketRouteHandler, ASGIRouteHandler]
ResponseType = Type[Response]
ControllerRouterHandler = Union[Type[Controller], RouteHandlerType, Router, Callable[..., Any]]
RouteHandlerMapItem = Dict[Union[Method, Literal["websocket", "asgi"]], RouteHandlerType]


class PathParameterDefinition(NamedTuple):
    """Path parameter tuple."""

    name: str
    full: str
    type: Type
    parser: Optional[Callable[[str], Any]]<|MERGE_RESOLUTION|>--- conflicted
+++ resolved
@@ -16,10 +16,7 @@
 
 __all__ = (
     "AnyConnection",
-<<<<<<< HEAD
-=======
     "PathParameterDefinition",
->>>>>>> aaa81618
     "ControllerRouterHandler",
     "PathParameterDefinition",
     "ReservedKwargs",
